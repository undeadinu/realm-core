--- conflicted
+++ resolved
@@ -125,15 +125,8 @@
          "src/realm/${BUILD_TYPE}-${SDK}simulator/librealm${suffix}.a" \
          "$ARM64_32_LIB"
     lipo -create \
-<<<<<<< HEAD
-         -output "src/realm/${BUILD_TYPE}/librealm-parser${suffix}.a" \
-         "src/realm/${BUILD_TYPE}-${SDK}os/librealm-parser${suffix}.a" \
-         "src/realm/${BUILD_TYPE}-${SDK}simulator/librealm-parser${suffix}.a"
-    cpack -C "${BUILD_TYPE}" || exit 1
-=======
          -output "src/realm/parser/${BUILD_TYPE}/librealm-parser${suffix}.a" \
          "src/realm/parser/${BUILD_TYPE}-${SDK}os/librealm-parser${suffix}.a" \
          "src/realm/parser/${BUILD_TYPE}-${SDK}simulator/librealm-parser${suffix}.a"
     cpack -C ${BUILD_TYPE} || exit 1
->>>>>>> 3acbfc2e
 fi