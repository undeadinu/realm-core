--- conflicted
+++ resolved
@@ -8143,12 +8143,8 @@
     }
 }
 
-<<<<<<< HEAD
-#endif // _WIN32
-=======
 #endif // not defined _WIN32
 
->>>>>>> 2854ebd8
 
 TEST(LangBindHelper_LinkListCrash)
 {
