#include <algorithm>
#include <sstream>
#include <UnitTest++.h>
#include <tightdb/table_macros.hpp>

using namespace tightdb;

TEST(Table1)
{
    Table table;
    table.add_column(COLUMN_TYPE_INT, "first");
    table.add_column(COLUMN_TYPE_INT, "second");

    CHECK_EQUAL(COLUMN_TYPE_INT, table.get_column_type(0));
    CHECK_EQUAL(COLUMN_TYPE_INT, table.get_column_type(1));
    CHECK_EQUAL("first", table.get_column_name(0));
    CHECK_EQUAL("second", table.get_column_name(1));

    // Test adding a single empty row
    // and filling it with values
    size_t ndx = table.add_empty_row();
    table.set_int(0, ndx, 0);
    table.set_int(1, ndx, 10);

    CHECK_EQUAL(0, table.get_int(0, ndx));
    CHECK_EQUAL(10, table.get_int(1, ndx));

    // Test adding multiple rows
    ndx = table.add_empty_row(7);
    for (size_t i = ndx; i < 7; ++i) {
        table.set_int(0, i, 2*i);
        table.set_int(1, i, 20*i);
    }

    for (size_t i = ndx; i < 7; ++i) {
        const int64_t v1 = 2 * i;
        const int64_t v2 = 20 * i;
        CHECK_EQUAL(v1, table.get_int(0, i));
        CHECK_EQUAL(v2, table.get_int(1, i));
    }

#ifdef TIGHTDB_DEBUG
    table.Verify();
#endif // TIGHTDB_DEBUG
}

enum Days {
    Mon,
    Tue,
    Wed,
    Thu,
    Fri,
    Sat,
    Sun
};

TIGHTDB_TABLE_4(TestTable,
                first,  Int,
                second, Int,
                third,  Bool,
                fourth, Enum<Days>)

TEST(Table2)
{
    TestTable table;

    table.add(0, 10, true, Wed);
    const TestTable::Cursor r = table.back(); // last item

    CHECK_EQUAL(0, r.first);
    CHECK_EQUAL(10, r.second);
    CHECK_EQUAL(true, r.third);
    CHECK_EQUAL(Wed, r.fourth);

#ifdef TIGHTDB_DEBUG
    table.Verify();
#endif // TIGHTDB_DEBUG
}

TEST(Table3)
{
    TestTable table;

    for (size_t i = 0; i < 100; ++i) {
        table.add(0, 10, true, Wed);
    }

    // Test column searching
    CHECK_EQUAL(size_t(0),  table.column().first.find_first(0));
    CHECK_EQUAL(size_t(-1), table.column().first.find_first(1));
    CHECK_EQUAL(size_t(0),  table.column().second.find_first(10));
    CHECK_EQUAL(size_t(-1), table.column().second.find_first(100));
    CHECK_EQUAL(size_t(0),  table.column().third.find_first(true));
    CHECK_EQUAL(size_t(-1), table.column().third.find_first(false));
    CHECK_EQUAL(size_t(0) , table.column().fourth.find_first(Wed));
    CHECK_EQUAL(size_t(-1), table.column().fourth.find_first(Mon));

    // Test column incrementing
    table.column().first += 3;
    CHECK_EQUAL(3, table[0].first);
    CHECK_EQUAL(3, table[99].first);

#ifdef TIGHTDB_DEBUG
    table.Verify();
#endif // TIGHTDB_DEBUG
}

TIGHTDB_TABLE_2(TestTableEnum,
                first,      Enum<Days>,
                second,     String)

TEST(Table4)
{
    TestTableEnum table;

    table.add(Mon, "Hello");
    table.add(Mon, "HelloHelloHelloHelloHelloHelloHelloHelloHelloHelloHelloHelloHelloHelloHello");
    const TestTableEnum::Cursor r = table.back(); // last item

    CHECK_EQUAL(Mon, r.first);
    CHECK_EQUAL("HelloHelloHelloHelloHelloHelloHelloHelloHelloHelloHelloHelloHelloHelloHello", (const char*)r.second);

    // Test string column searching
    CHECK_EQUAL(size_t(1),  table.column().second.find_first("HelloHelloHelloHelloHelloHelloHelloHelloHelloHelloHelloHelloHelloHelloHello"));
    CHECK_EQUAL(size_t(-1), table.column().second.find_first("Foo"));

#ifdef TIGHTDB_DEBUG
    table.Verify();
#endif // TIGHTDB_DEBUG
}

TEST(Table_Delete)
{
    TestTable table;

    for (size_t i = 0; i < 10; ++i) {
        table.add(0, i, true, Wed);
    }

    table.remove(0);
    table.remove(4);
    table.remove(7);

    CHECK_EQUAL(1, table[0].second);
    CHECK_EQUAL(2, table[1].second);
    CHECK_EQUAL(3, table[2].second);
    CHECK_EQUAL(4, table[3].second);
    CHECK_EQUAL(6, table[4].second);
    CHECK_EQUAL(7, table[5].second);
    CHECK_EQUAL(8, table[6].second);

#ifdef TIGHTDB_DEBUG
    table.Verify();
#endif // TIGHTDB_DEBUG

    // Delete all items one at a time
    for (size_t i = 0; i < 7; ++i) {
        table.remove(0);
    }

    CHECK(table.is_empty());
    CHECK_EQUAL(0, table.size());

#ifdef TIGHTDB_DEBUG
    table.Verify();
#endif // TIGHTDB_DEBUG
}

TEST(Table_Delete_All_Types)
{
    // Create table with all column types
    Table table;
    Spec& s = table.get_spec();
    s.add_column(COLUMN_TYPE_INT,    "int");
    s.add_column(COLUMN_TYPE_BOOL,   "bool");
    s.add_column(COLUMN_TYPE_DATE,   "date");
    s.add_column(COLUMN_TYPE_STRING, "string");
    s.add_column(COLUMN_TYPE_STRING, "string_long");
    s.add_column(COLUMN_TYPE_STRING, "string_enum"); // becomes ColumnStringEnum
    s.add_column(COLUMN_TYPE_BINARY, "binary");
    s.add_column(COLUMN_TYPE_MIXED,  "mixed");
    Spec sub = s.add_subtable_column("tables");
    sub.add_column(COLUMN_TYPE_INT,    "sub_first");
    sub.add_column(COLUMN_TYPE_STRING, "sub_second");
    table.update_from_spec();

    // Add some rows
    for (size_t i = 0; i < 15; ++i) {
        table.insert_int(0, i, i);
        table.insert_bool(1, i, (i % 2 ? true : false));
        table.insert_date(2, i, 12345);

        std::stringstream ss;
        ss << "string" << i;
        table.insert_string(3, i, ss.str().c_str());

        ss << " very long string.........";
        table.insert_string(4, i, ss.str().c_str());

        switch (i % 3) {
            case 0:
                table.insert_string(5, i, "test1");
                break;
            case 1:
                table.insert_string(5, i, "test2");
                break;
            case 2:
                table.insert_string(5, i, "test3");
                break;
        }

        table.insert_binary(6, i, "binary", 7);

        switch (i % 4) {
            case 0:
                table.insert_mixed(7, i, false);
                break;
            case 1:
                table.insert_mixed(7, i, (int64_t)i);
                break;
            case 2:
                table.insert_mixed(7, i, "string");
                break;
            case 3:
            {
                // Add subtable to mixed column
                // We can first set schema and contents when the entire
                // row has been inserted
                table.insert_mixed(7, i, Mixed::subtable_tag());
                break;
            }
        }

        table.insert_subtable(8, i);
        table.insert_done();

        // Add subtable to mixed column
        if (i % 4 == 3) {
            TableRef subtable = table.get_subtable(7, i);
            subtable->add_column(COLUMN_TYPE_INT,    "first");
            subtable->add_column(COLUMN_TYPE_STRING, "second");
            subtable->insert_int(0, 0, 42);
            subtable->insert_string(1, 0, "meaning");
            subtable->insert_done();
        }

        // Add sub-tables to table column
        TableRef subtable = table.get_subtable(8, i);
        subtable->insert_int(0, 0, 42);
        subtable->insert_string(1, 0, "meaning");
        subtable->insert_done();
    }

    // We also want a ColumnStringEnum
    table.optimize();

    // Test Deletes
    table.remove(14);
    table.remove(0);
    table.remove(5);

    CHECK_EQUAL(12, table.size());

#ifdef TIGHTDB_DEBUG
    table.Verify();
#endif // TIGHTDB_DEBUG

    // Test Clear
    table.clear();
    CHECK_EQUAL(0, table.size());

#ifdef TIGHTDB_DEBUG
    table.Verify();
#endif // TIGHTDB_DEBUG
}

TEST(Table_Find_Int)
{
    TestTable table;

    for (int i = 1000; i >= 0; --i) {
        table.add(0, i, true, Wed);
    }

    CHECK_EQUAL(size_t(0),    table.column().second.find_first(1000));
    CHECK_EQUAL(size_t(1000), table.column().second.find_first(0));
    CHECK_EQUAL(size_t(-1),   table.column().second.find_first(1001));

#ifdef TIGHTDB_DEBUG
    table.Verify();
#endif // TIGHTDB_DEBUG
}


/*
TEST(Table6)
{
    TestTableEnum table;

    TDB_QUERY(TestQuery, TestTableEnum) {
    //  first.between(Mon, Thu);
        second == "Hello" || (second == "Hey" && first == Mon);
    }};

    TDB_QUERY_OPT(TestQuery2, TestTableEnum) (Days a, Days b, const char* str) {
        (void)b;
        (void)a;
        //first.between(a, b);
        second == str || second.MatchRegEx(".*");
    }};

    //TestTableEnum result = table.find_all(TestQuery2(Mon, Tue, "Hello")).sort().Limit(10);
    //size_t result2 = table.Range(10, 200).find_first(TestQuery());
    //CHECK_EQUAL((size_t)-1, result2);

#ifdef TIGHTDB_DEBUG
    table.Verify();
#endif // TIGHTDB_DEBUG
}
*/


TEST(Table_FindAll_Int)
{
    TestTable table;

    table.add(0, 10, true, Wed);
    table.add(0, 20, true, Wed);
    table.add(0, 10, true, Wed);
    table.add(0, 20, true, Wed);
    table.add(0, 10, true, Wed);
    table.add(0, 20, true, Wed);
    table.add(0, 10, true, Wed);
    table.add(0, 20, true, Wed);
    table.add(0, 10, true, Wed);
    table.add(0, 20, true, Wed);

    // Search for a value that does not exits
    const TestTable::View v0 = table.column().second.find_all(5);
    CHECK_EQUAL(0, v0.size());

    // Search for a value with several matches
    const TestTable::View v = table.column().second.find_all(20);

    CHECK_EQUAL(5, v.size());
    CHECK_EQUAL(1, v.get_source_ndx(0));
    CHECK_EQUAL(3, v.get_source_ndx(1));
    CHECK_EQUAL(5, v.get_source_ndx(2));
    CHECK_EQUAL(7, v.get_source_ndx(3));
    CHECK_EQUAL(9, v.get_source_ndx(4));

#ifdef TIGHTDB_DEBUG
    table.Verify();
#endif // TIGHTDB_DEBUG
}

TEST(Table_Sorted_Int)
{
    TestTable table;

    table.add(0, 10, true, Wed); // 0: 4
    table.add(0, 20, true, Wed); // 1: 7
    table.add(0,  0, true, Wed); // 2: 0
    table.add(0, 40, true, Wed); // 3: 8
    table.add(0, 15, true, Wed); // 4: 6
    table.add(0, 11, true, Wed); // 5: 5
    table.add(0,  6, true, Wed); // 6: 3
    table.add(0,  4, true, Wed); // 7: 2
    table.add(0, 99, true, Wed); // 8: 9
    table.add(0,  2, true, Wed); // 9: 1

    // Search for a value that does not exits
    TestTable::View v = table.column().second.get_sorted_view();
    CHECK_EQUAL(table.size(), v.size());

    CHECK_EQUAL(2, v.get_source_ndx(0));
    CHECK_EQUAL(9, v.get_source_ndx(1));
    CHECK_EQUAL(7, v.get_source_ndx(2));
    CHECK_EQUAL(6, v.get_source_ndx(3));
    CHECK_EQUAL(0, v.get_source_ndx(4));
    CHECK_EQUAL(5, v.get_source_ndx(5));
    CHECK_EQUAL(4, v.get_source_ndx(6));
    CHECK_EQUAL(1, v.get_source_ndx(7));
    CHECK_EQUAL(3, v.get_source_ndx(8));
    CHECK_EQUAL(8, v.get_source_ndx(9));

#ifdef TIGHTDB_DEBUG
    table.Verify();
#endif // TIGHTDB_DEBUG
}


TEST(Table_Index_Int)
{
    TestTable table;

    table.add(0,  1, true, Wed);
    table.add(0, 15, true, Wed);
    table.add(0, 10, true, Wed);
    table.add(0, 20, true, Wed);
    table.add(0, 11, true, Wed);
    table.add(0, 45, true, Wed);
    table.add(0, 10, true, Wed);
    table.add(0,  0, true, Wed);
    table.add(0, 30, true, Wed);
    table.add(0,  9, true, Wed);

    // Create index for column two
<<<<<<< HEAD
    table.column().second.set_index();
=======
//    table.cols().second.set_index();
>>>>>>> 622ac4bd

    // Search for a value that does not exits
    const size_t r1 = table.column().second.find_first(2);
    CHECK_EQUAL(-1, r1);

    // Find existing values
    CHECK_EQUAL(0, table.column().second.find_first(1));
    CHECK_EQUAL(1, table.column().second.find_first(15));
    CHECK_EQUAL(2, table.column().second.find_first(10));
    CHECK_EQUAL(3, table.column().second.find_first(20));
    CHECK_EQUAL(4, table.column().second.find_first(11));
    CHECK_EQUAL(5, table.column().second.find_first(45));
    //CHECK_EQUAL(6, table.column().second.find_first(10)); // only finds first match
    CHECK_EQUAL(7, table.column().second.find_first(0));
    CHECK_EQUAL(8, table.column().second.find_first(30));
    CHECK_EQUAL(9, table.column().second.find_first(9));

    // Change some values
    table[2].second = 13;
    table[9].second = 100;

    CHECK_EQUAL(0, table.column().second.find_first(1));
    CHECK_EQUAL(1, table.column().second.find_first(15));
    CHECK_EQUAL(2, table.column().second.find_first(13));
    CHECK_EQUAL(3, table.column().second.find_first(20));
    CHECK_EQUAL(4, table.column().second.find_first(11));
    CHECK_EQUAL(5, table.column().second.find_first(45));
    CHECK_EQUAL(6, table.column().second.find_first(10));
    CHECK_EQUAL(7, table.column().second.find_first(0));
    CHECK_EQUAL(8, table.column().second.find_first(30));
    CHECK_EQUAL(9, table.column().second.find_first(100));

    // Insert values
    table.add(0, 29, true, Wed);
    //TODO: More than add

    CHECK_EQUAL(0, table.column().second.find_first(1));
    CHECK_EQUAL(1, table.column().second.find_first(15));
    CHECK_EQUAL(2, table.column().second.find_first(13));
    CHECK_EQUAL(3, table.column().second.find_first(20));
    CHECK_EQUAL(4, table.column().second.find_first(11));
    CHECK_EQUAL(5, table.column().second.find_first(45));
    CHECK_EQUAL(6, table.column().second.find_first(10));
    CHECK_EQUAL(7, table.column().second.find_first(0));
    CHECK_EQUAL(8, table.column().second.find_first(30));
    CHECK_EQUAL(9, table.column().second.find_first(100));
    CHECK_EQUAL(10, table.column().second.find_first(29));

    // Delete some values
    table.remove(0);
    table.remove(5);
    table.remove(8);

    CHECK_EQUAL(0, table.column().second.find_first(15));
    CHECK_EQUAL(1, table.column().second.find_first(13));
    CHECK_EQUAL(2, table.column().second.find_first(20));
    CHECK_EQUAL(3, table.column().second.find_first(11));
    CHECK_EQUAL(4, table.column().second.find_first(45));
    CHECK_EQUAL(5, table.column().second.find_first(0));
    CHECK_EQUAL(6, table.column().second.find_first(30));
    CHECK_EQUAL(7, table.column().second.find_first(100));

#ifdef TIGHTDB_DEBUG
    table.Verify();
#endif // TIGHTDB_DEBUG
}

TIGHTDB_TABLE_4(TestTableAE,
                first,  Int,
                second, String,
                third,  Bool,
                fourth, Enum<Days>)

TEST(TableAutoEnumeration)
{
    TestTableAE table;

    for (size_t i = 0; i < 5; ++i) {
        table.add(1, "abd",     true, Mon);
        table.add(2, "eftg",    true, Tue);
        table.add(5, "hijkl",   true, Wed);
        table.add(8, "mnopqr",  true, Thu);
        table.add(9, "stuvxyz", true, Fri);
    }

    table.optimize();

    for (size_t i = 0; i < 5; ++i) {
        const size_t n = i * 5;
        CHECK_EQUAL(1, table[0+n].first);
        CHECK_EQUAL(2, table[1+n].first);
        CHECK_EQUAL(5, table[2+n].first);
        CHECK_EQUAL(8, table[3+n].first);
        CHECK_EQUAL(9, table[4+n].first);

        CHECK_EQUAL("abd",     (const char*)table[0+n].second);
        CHECK_EQUAL("eftg",    (const char*)table[1+n].second);
        CHECK_EQUAL("hijkl",   (const char*)table[2+n].second);
        CHECK_EQUAL("mnopqr",  (const char*)table[3+n].second);
        CHECK_EQUAL("stuvxyz", (const char*)table[4+n].second);

        CHECK_EQUAL(true, table[0+n].third);
        CHECK_EQUAL(true, table[1+n].third);
        CHECK_EQUAL(true, table[2+n].third);
        CHECK_EQUAL(true, table[3+n].third);
        CHECK_EQUAL(true, table[4+n].third);

        CHECK_EQUAL(Mon, table[0+n].fourth);
        CHECK_EQUAL(Tue, table[1+n].fourth);
        CHECK_EQUAL(Wed, table[2+n].fourth);
        CHECK_EQUAL(Thu, table[3+n].fourth);
        CHECK_EQUAL(Fri, table[4+n].fourth);
    }


}


TEST(TableAutoEnumerationFindFindAll)
{
    TestTableAE table;

    for (size_t i = 0; i < 5; ++i) {
        table.add(1, "abd",     true, Mon);
        table.add(2, "eftg",    true, Tue);
        table.add(5, "hijkl",   true, Wed);
        table.add(8, "mnopqr",  true, Thu);
        table.add(9, "stuvxyz", true, Fri);
    }

    table.optimize();

    size_t t = table.column().second.find_first("eftg");
    CHECK_EQUAL(1, t);

    TestTableAE::View tv = table.column().second.find_all("eftg");
    CHECK_EQUAL(5, tv.size());
    CHECK_EQUAL("eftg", static_cast<const char*>(tv[0].second));
    CHECK_EQUAL("eftg", static_cast<const char*>(tv[1].second));
    CHECK_EQUAL("eftg", static_cast<const char*>(tv[2].second));
    CHECK_EQUAL("eftg", static_cast<const char*>(tv[3].second));
    CHECK_EQUAL("eftg", static_cast<const char*>(tv[4].second));
}

#include <tightdb/alloc_slab.hpp>
TEST(Table_SlabAlloc)
{
    SlabAlloc alloc;
    TestTable table(alloc);

    table.add(0, 10, true, Wed);
    const TestTable::Cursor r = table.back(); // last item

    CHECK_EQUAL(   0, r.first);
    CHECK_EQUAL(  10, r.second);
    CHECK_EQUAL(true, r.third);
    CHECK_EQUAL( Wed, r.fourth);

    // Add some more rows
    table.add(1, 10, true, Wed);
    table.add(2, 20, true, Wed);
    table.add(3, 10, true, Wed);
    table.add(4, 20, true, Wed);
    table.add(5, 10, true, Wed);

    // Delete some rows
    table.remove(2);
    table.remove(4);

#ifdef TIGHTDB_DEBUG
    table.Verify();
#endif // TIGHTDB_DEBUG
}

#include <tightdb/group.hpp>

#ifndef _MSC_VER

TEST(Table_Spec)
{
    Group group;
    TableRef table = group.get_table("test");

    // Create specification with sub-table
    Spec& s = table->get_spec();
    s.add_column(COLUMN_TYPE_INT,    "first");
    s.add_column(COLUMN_TYPE_STRING, "second");
    Spec sub = s.add_subtable_column("third");
        sub.add_column(COLUMN_TYPE_INT,    "sub_first");
        sub.add_column(COLUMN_TYPE_STRING, "sub_second");
    table->update_from_spec();

    CHECK_EQUAL(3, table->get_column_count());

    // Add a row
    table->insert_int(0, 0, 4);
    table->insert_string(1, 0, "Hello");
    table->insert_subtable(2, 0);
    table->insert_done();

    CHECK_EQUAL(0, table->get_subtable_size(2, 0));

    // Get the sub-table
    {
        TableRef subtable = table->get_subtable(2, 0);
        CHECK(subtable->is_empty());

        subtable->insert_int(0, 0, 42);
        subtable->insert_string(1, 0, "test");
        subtable->insert_done();

        CHECK_EQUAL(42,     subtable->get_int(0, 0));
        CHECK_EQUAL("test", subtable->get_string(1, 0));
    }

    CHECK_EQUAL(1, table->get_subtable_size(2, 0));

    // Get the sub-table again and see if the values
    // still match.
    {
        TableRef subtable = table->get_subtable(2, 0);

        CHECK_EQUAL(1,      subtable->size());
        CHECK_EQUAL(42,     subtable->get_int(0, 0));
        CHECK_EQUAL("test", subtable->get_string(1, 0));
    }

    // Write the group to disk
    group.write("subtables.tightdb");

    // Read back tables
    {
        Group fromDisk("subtables.tightdb", GROUP_READONLY);
        TableRef fromDiskTable = fromDisk.get_table("test");

        TableRef subtable2 = fromDiskTable->get_subtable(2, 0);

        CHECK_EQUAL(1,      subtable2->size());
        CHECK_EQUAL(42,     subtable2->get_int(0, 0));
        CHECK_EQUAL("test", subtable2->get_string(1, 0));
    }
}

#endif

TEST(Table_Mixed)
{
    Table table;
    table.add_column(COLUMN_TYPE_INT, "first");
    table.add_column(COLUMN_TYPE_MIXED, "second");

    CHECK_EQUAL(COLUMN_TYPE_INT, table.get_column_type(0));
    CHECK_EQUAL(COLUMN_TYPE_MIXED, table.get_column_type(1));
    CHECK_EQUAL("first", table.get_column_name(0));
    CHECK_EQUAL("second", table.get_column_name(1));

    const size_t ndx = table.add_empty_row();
    table.set_int(0, ndx, 0);
    table.set_mixed(1, ndx, true);

    CHECK_EQUAL(0, table.get_int(0, 0));
    CHECK_EQUAL(COLUMN_TYPE_BOOL, table.get_mixed(1, 0).get_type());
    CHECK_EQUAL(true, table.get_mixed(1, 0).get_bool());

    table.insert_int(0, 1, 43);
    table.insert_mixed(1, 1, (int64_t)12);
    table.insert_done();

    CHECK_EQUAL(0,  table.get_int(0, ndx));
    CHECK_EQUAL(43, table.get_int(0, 1));
    CHECK_EQUAL(COLUMN_TYPE_BOOL, table.get_mixed(1, 0).get_type());
    CHECK_EQUAL(COLUMN_TYPE_INT,  table.get_mixed(1, 1).get_type());
    CHECK_EQUAL(true, table.get_mixed(1, 0).get_bool());
    CHECK_EQUAL(12,   table.get_mixed(1, 1).get_int());

    table.insert_int(0, 2, 100);
    table.insert_mixed(1, 2, "test");
    table.insert_done();

    CHECK_EQUAL(0,  table.get_int(0, 0));
    CHECK_EQUAL(43, table.get_int(0, 1));
    CHECK_EQUAL(COLUMN_TYPE_BOOL,   table.get_mixed(1, 0).get_type());
    CHECK_EQUAL(COLUMN_TYPE_INT,    table.get_mixed(1, 1).get_type());
    CHECK_EQUAL(COLUMN_TYPE_STRING, table.get_mixed(1, 2).get_type());
    CHECK_EQUAL(true,   table.get_mixed(1, 0).get_bool());
    CHECK_EQUAL(12,     table.get_mixed(1, 1).get_int());
    CHECK_EQUAL("test", table.get_mixed(1, 2).get_string());

    table.insert_int(0, 3, 0);
    table.insert_mixed(1, 3, Date(324234));
    table.insert_done();

    CHECK_EQUAL(0,  table.get_int(0, 0));
    CHECK_EQUAL(43, table.get_int(0, 1));
    CHECK_EQUAL(0,  table.get_int(0, 3));
    CHECK_EQUAL(COLUMN_TYPE_BOOL,   table.get_mixed(1, 0).get_type());
    CHECK_EQUAL(COLUMN_TYPE_INT,    table.get_mixed(1, 1).get_type());
    CHECK_EQUAL(COLUMN_TYPE_STRING, table.get_mixed(1, 2).get_type());
    CHECK_EQUAL(COLUMN_TYPE_DATE,   table.get_mixed(1, 3).get_type());
    CHECK_EQUAL(true,   table.get_mixed(1, 0).get_bool());
    CHECK_EQUAL(12,     table.get_mixed(1, 1).get_int());
    CHECK_EQUAL("test", table.get_mixed(1, 2).get_string());
    CHECK_EQUAL(324234, table.get_mixed(1, 3).get_date());

    table.insert_int(0, 4, 43);
    table.insert_mixed(1, 4, Mixed("binary", 7));
    table.insert_done();

    CHECK_EQUAL(0,  table.get_int(0, 0));
    CHECK_EQUAL(43, table.get_int(0, 1));
    CHECK_EQUAL(0,  table.get_int(0, 3));
    CHECK_EQUAL(43, table.get_int(0, 4));
    CHECK_EQUAL(COLUMN_TYPE_BOOL,   table.get_mixed(1, 0).get_type());
    CHECK_EQUAL(COLUMN_TYPE_INT,    table.get_mixed(1, 1).get_type());
    CHECK_EQUAL(COLUMN_TYPE_STRING, table.get_mixed(1, 2).get_type());
    CHECK_EQUAL(COLUMN_TYPE_DATE,   table.get_mixed(1, 3).get_type());
    CHECK_EQUAL(COLUMN_TYPE_BINARY, table.get_mixed(1, 4).get_type());
    CHECK_EQUAL(true,   table.get_mixed(1, 0).get_bool());
    CHECK_EQUAL(12,     table.get_mixed(1, 1).get_int());
    CHECK_EQUAL("test", table.get_mixed(1, 2).get_string());
    CHECK_EQUAL(324234, table.get_mixed(1, 3).get_date());
    CHECK_EQUAL("binary", (const char*)table.get_mixed(1, 4).get_binary().pointer);
    CHECK_EQUAL(7,      table.get_mixed(1, 4).get_binary().len);

    table.insert_int(0, 5, 0);
    table.insert_mixed(1, 5, Mixed::subtable_tag());
    table.insert_done();

    CHECK_EQUAL(0,  table.get_int(0, 0));
    CHECK_EQUAL(43, table.get_int(0, 1));
    CHECK_EQUAL(0,  table.get_int(0, 3));
    CHECK_EQUAL(43, table.get_int(0, 4));
    CHECK_EQUAL(0,  table.get_int(0, 5));
    CHECK_EQUAL(COLUMN_TYPE_BOOL,   table.get_mixed(1, 0).get_type());
    CHECK_EQUAL(COLUMN_TYPE_INT,    table.get_mixed(1, 1).get_type());
    CHECK_EQUAL(COLUMN_TYPE_STRING, table.get_mixed(1, 2).get_type());
    CHECK_EQUAL(COLUMN_TYPE_DATE,   table.get_mixed(1, 3).get_type());
    CHECK_EQUAL(COLUMN_TYPE_BINARY, table.get_mixed(1, 4).get_type());
    CHECK_EQUAL(COLUMN_TYPE_TABLE,  table.get_mixed(1, 5).get_type());
    CHECK_EQUAL(true,   table.get_mixed(1, 0).get_bool());
    CHECK_EQUAL(12,     table.get_mixed(1, 1).get_int());
    CHECK_EQUAL("test", table.get_mixed(1, 2).get_string());
    CHECK_EQUAL(324234, table.get_mixed(1, 3).get_date());
    CHECK_EQUAL("binary", (const char*)table.get_mixed(1, 4).get_binary().pointer);
    CHECK_EQUAL(7,      table.get_mixed(1, 4).get_binary().len);

    // Get table from mixed column and add schema and some values
    TableRef subtable = table.get_subtable(1, 5);
    subtable->add_column(COLUMN_TYPE_STRING, "name");
    subtable->add_column(COLUMN_TYPE_INT,    "age");

    subtable->insert_string(0, 0, "John");
    subtable->insert_int(1, 0, 40);
    subtable->insert_done();

    // Get same table again and verify values
    TableRef subtable2 = table.get_subtable(1, 5);
    CHECK_EQUAL(1, subtable2->size());
    CHECK_EQUAL("John", subtable2->get_string(0, 0));
    CHECK_EQUAL(40, subtable2->get_int(1, 0));

#ifdef TIGHTDB_DEBUG
    table.Verify();
#endif // TIGHTDB_DEBUG
}

TIGHTDB_TABLE_1(TestTableMX,
                first, Mixed)


TEST(Table_Mixed2)
{
    TestTableMX table;

    table.add(int64_t(1));
    table.add(true);
    table.add(Date(1234));
    table.add("test");

    CHECK_EQUAL(COLUMN_TYPE_INT,    table[0].first.get_type());
    CHECK_EQUAL(COLUMN_TYPE_BOOL,   table[1].first.get_type());
    CHECK_EQUAL(COLUMN_TYPE_DATE,   table[2].first.get_type());
    CHECK_EQUAL(COLUMN_TYPE_STRING, table[3].first.get_type());

    CHECK_EQUAL(1,            table[0].first.get_int());
    CHECK_EQUAL(true,         table[1].first.get_bool());
    CHECK_EQUAL(time_t(1234), table[2].first.get_date());
    CHECK_EQUAL("test",       table[3].first.get_string());
}


TEST(Table_SubtableSizeAndClear)
{
    Table table;
    Spec& spec = table.get_spec();
    {
        Spec subspec = spec.add_subtable_column("subtab");
        subspec.add_column(COLUMN_TYPE_INT, "int");
    }
    spec.add_column(COLUMN_TYPE_MIXED, "mixed");
    table.update_from_spec();

    table.insert_subtable(0, 0);
    table.insert_mixed(1, 0, false);
    table.insert_done();

    table.insert_subtable(0, 1);
    table.insert_mixed(1, 1, Mixed::subtable_tag());
    table.insert_done();

    CHECK_EQUAL(table.get_subtable_size(0,0), 0); // Subtable column
    CHECK_EQUAL(table.get_subtable_size(1,0), 0); // Mixed column, bool value
    CHECK_EQUAL(table.get_subtable_size(1,1), 0); // Mixed column, table value

    CHECK(table.get_subtable(0, 0));  // Subtable column
    CHECK(!table.get_subtable(1, 0)); // Mixed column, bool value, must return NULL
    CHECK(table.get_subtable(1, 1));  // Mixed column, table value

    table.set_mixed(1, 0, Mixed::subtable_tag());
    table.set_mixed(1, 1, false);
    CHECK(table.get_subtable(1, 0));
    CHECK(!table.get_subtable(1, 1));

    TableRef subtab1 = table.get_subtable(0, 0);
    TableRef subtab2 = table.get_subtable(1, 0);
    {
        Spec& subspec = subtab2->get_spec();
        subspec.add_column(COLUMN_TYPE_INT, "int");
        subtab2->update_from_spec();
    }

    CHECK_EQUAL(table.get_subtable_size(1, 0), 0);
    CHECK(table.get_subtable(1, 0));

    subtab1->insert_int(0, 0, 0);
    subtab1->insert_done();

    subtab2->insert_int(0, 0, 0);
    subtab2->insert_done();

    CHECK_EQUAL(table.get_subtable_size(0,0), 1);
    CHECK_EQUAL(table.get_subtable_size(1,0), 1);

    table.clear_subtable(0, 0);
    table.clear_subtable(1, 0);

    CHECK_EQUAL(table.get_subtable_size(0,0), 0);
    CHECK_EQUAL(table.get_subtable_size(1,0), 0);

    CHECK(table.get_subtable(1, 0));
}


namespace
{
    TIGHTDB_TABLE_2(MyTable1,
                    val, Int,
                    val2, Int)

    TIGHTDB_TABLE_2(MyTable2,
                    val, Int,
                    subtab, Subtable<MyTable1>)

    TIGHTDB_TABLE_1(MyTable3,
                    subtab, Subtable<MyTable2>)
}


TEST(Table_SetMethod)
{
    MyTable1 t;
    t.add(8, 9);
    CHECK_EQUAL(t[0].val,  8);
    CHECK_EQUAL(t[0].val2, 9);
    t.set(0, 2, 4);
    CHECK_EQUAL(t[0].val,  2);
    CHECK_EQUAL(t[0].val2, 4);
}


TEST(Table_HighLevelSubtables)
{
    MyTable3 t;
    {
        MyTable3::Ref r1 = t.get_table_ref();
        MyTable3::ConstRef r2 = t.get_table_ref();
        MyTable3::ConstRef r3 = r2->get_table_ref();
        r3 = t.get_table_ref(); // Also test assigment that converts to const
        static_cast<void>(r1);
        static_cast<void>(r3);
    }

    t.add();
    const MyTable3& ct = t;
    {
        MyTable2::Ref       s1 = t[0].subtab;
        MyTable2::ConstRef  s2 = t[0].subtab;
        MyTable2::Ref       s3 = t[0].subtab->get_table_ref();
        MyTable2::ConstRef  s4 = t[0].subtab->get_table_ref();
        MyTable2::Ref       s5 = t.column().subtab[0];
        MyTable2::ConstRef  s6 = t.column().subtab[0];
        MyTable2::Ref       s7 = t.column().subtab[0]->get_table_ref();
        MyTable2::ConstRef  s8 = t.column().subtab[0]->get_table_ref();
        MyTable2::ConstRef cs1 = ct[0].subtab;
        MyTable2::ConstRef cs2 = ct[0].subtab->get_table_ref();
        MyTable2::ConstRef cs3 = ct.column().subtab[0];
        MyTable2::ConstRef cs4 = ct.column().subtab[0]->get_table_ref();
        s1 = t[0].subtab;
        s2 = t[0].subtab; // Also test assigment that converts to const
        static_cast<void>(s1);
        static_cast<void>(s2);
        static_cast<void>(s3);
        static_cast<void>(s4);
        static_cast<void>(s5);
        static_cast<void>(s6);
        static_cast<void>(s7);
        static_cast<void>(s8);
        static_cast<void>(cs1);
        static_cast<void>(cs2);
        static_cast<void>(cs3);
        static_cast<void>(cs4);
    }

    t[0].subtab->add();
    {
        MyTable1::Ref       s1 = t[0].subtab[0].subtab;
        MyTable1::ConstRef  s2 = t[0].subtab[0].subtab;
        MyTable1::Ref       s3 = t[0].subtab[0].subtab->get_table_ref();
        MyTable1::ConstRef  s4 = t[0].subtab[0].subtab->get_table_ref();
        MyTable1::Ref       s5 = t.column().subtab[0]->column().subtab[0];
        MyTable1::ConstRef  s6 = t.column().subtab[0]->column().subtab[0];
        MyTable1::Ref       s7 = t.column().subtab[0]->column().subtab[0]->get_table_ref();
        MyTable1::ConstRef  s8 = t.column().subtab[0]->column().subtab[0]->get_table_ref();
        MyTable1::ConstRef cs1 = ct[0].subtab[0].subtab;
        MyTable1::ConstRef cs2 = ct[0].subtab[0].subtab->get_table_ref();
        MyTable1::ConstRef cs3 = ct.column().subtab[0]->column().subtab[0];
        MyTable1::ConstRef cs4 = ct.column().subtab[0]->column().subtab[0]->get_table_ref();
        s1 = t[0].subtab[0].subtab;
        s2 = t[0].subtab[0].subtab; // Also test assigment that converts to const
        static_cast<void>(s1);
        static_cast<void>(s2);
        static_cast<void>(s3);
        static_cast<void>(s4);
        static_cast<void>(s5);
        static_cast<void>(s6);
        static_cast<void>(s7);
        static_cast<void>(s8);
        static_cast<void>(cs1);
        static_cast<void>(cs2);
        static_cast<void>(cs3);
        static_cast<void>(cs4);
    }

    t[0].subtab[0].val = 1;
    CHECK_EQUAL(t[0].subtab[0].val,                     1);
    CHECK_EQUAL(t.column().subtab[0]->column().val[0],  1);
    CHECK_EQUAL(t[0].subtab->column().val[0],           1);
    CHECK_EQUAL(t.column().subtab[0][0].val,            1);

    t.column().subtab[0]->column().val[0] = 2;
    CHECK_EQUAL(t[0].subtab[0].val,                     2);
    CHECK_EQUAL(t.column().subtab[0]->column().val[0],  2);
    CHECK_EQUAL(t[0].subtab->column().val[0],           2);
    CHECK_EQUAL(t.column().subtab[0][0].val,            2);

    t[0].subtab->column().val[0] = 3;
    CHECK_EQUAL(t[0].subtab[0].val,                     3);
    CHECK_EQUAL(t.column().subtab[0]->column().val[0],  3);
    CHECK_EQUAL(t[0].subtab->column().val[0],           3);
    CHECK_EQUAL(t.column().subtab[0][0].val,            3);

    t.column().subtab[0][0].val = 4;
    CHECK_EQUAL(t[0].subtab[0].val,                     4);
    CHECK_EQUAL(t.column().subtab[0]->column().val[0],  4);
    CHECK_EQUAL(t[0].subtab->column().val[0],           4);
    CHECK_EQUAL(t.column().subtab[0][0].val,            4);
    CHECK_EQUAL(ct[0].subtab[0].val,                    4);
    CHECK_EQUAL(ct.column().subtab[0]->column().val[0], 4);
    CHECK_EQUAL(ct[0].subtab->column().val[0],          4);
    CHECK_EQUAL(ct.column().subtab[0][0].val,           4);

    t[0].subtab[0].subtab->add();
    t[0].subtab[0].subtab[0].val = 5;
    CHECK_EQUAL(t[0].subtab[0].subtab[0].val,                               5);
    CHECK_EQUAL(t.column().subtab[0]->column().subtab[0]->column().val[0],  5);
    CHECK_EQUAL(ct[0].subtab[0].subtab[0].val,                              5);
    CHECK_EQUAL(ct.column().subtab[0]->column().subtab[0]->column().val[0], 5);

    t.column().subtab[0]->column().subtab[0]->column().val[0] = 6;
    CHECK_EQUAL(t[0].subtab[0].subtab[0].val,                               6);
    CHECK_EQUAL(t.column().subtab[0]->column().subtab[0]->column().val[0],  6);
    CHECK_EQUAL(ct[0].subtab[0].subtab[0].val,                              6);
    CHECK_EQUAL(ct.column().subtab[0]->column().subtab[0]->column().val[0], 6);

/*
  Idea for compile time failure tests:

    const MyTable2 t;
#if    TEST_INDEX == 0
    t[0].val = 7;
#elsif TEST_INDEX == 1
    t.column().val[0] = 7;
#elsif TEST_INDEX == 2
    t[0].subtab[0].val = 7;
#elsif TEST_INDEX == 3
    t[0].subtab->column().val[0] = 7;
#endif
*/
}


namespace
{
    TIGHTDB_TABLE_2(TableDateAndBinary,
                    date, Date,
                    bin, Binary)
}

TEST(Table_DateAndBinary)
{
    TableDateAndBinary t;

    const size_t size = 10;
    char data[size];
    for (size_t i=0; i<size; ++i) data[i] = (char)i;
    t.add(8, BinaryData(data, size));
    CHECK_EQUAL(t[0].date, 8);
    CHECK_EQUAL(t[0].bin.get_len(), size);
    CHECK(std::equal(t[0].bin.get_pointer(), t[0].bin.get_pointer()+size, data));
}

// Test for a specific bug found: Calling clear on a group with a table with a subtable
TEST(Table_Test_Clear_With_Subtable_AND_Group)
{
    Group group;
    TableRef table = group.get_table("test");

    // Create specification with sub-table
    Spec& s = table->get_spec();
    s.add_column(COLUMN_TYPE_STRING, "name");
    Spec sub = s.add_subtable_column("sub");
        sub.add_column(COLUMN_TYPE_INT, "num");
    table->update_from_spec();

    CHECK_EQUAL(2, table->get_column_count());

    // Add a row
    table->insert_string(0, 0, "Foo");
    table->insert_subtable(1, 0);
    table->insert_done();

    CHECK_EQUAL(0, table->get_subtable_size(1, 0));

    // Get the sub-table
    {
        TableRef subtable = table->get_subtable(1, 0);
        CHECK(subtable->is_empty());

        subtable->insert_int(0, 0, 123);
        subtable->insert_done();

        CHECK_EQUAL(123, subtable->get_int(0, 0));
    }

    CHECK_EQUAL(1, table->get_subtable_size(1, 0));

    table->clear();
}


TEST(Table_SubtableWithParentChange)
{
    // FIXME: Also check that when a freestanding table is destroyed, it invalidates all its subtable wrappers.
    // FIXME: Also check that there is no memory corruption or bad read if a non-null TableRef outlives its root table or group.
    MyTable3 table;
    table.add();
    table.add();
    MyTable2::Ref subtab = table[1].subtab;
    subtab->add(7, 0);
    CHECK(table.is_valid());
    CHECK(subtab->is_valid());
    CHECK_EQUAL(subtab, MyTable2::Ref(table[1].subtab));
    CHECK_EQUAL(table[1].subtab[0].val, 7);
    CHECK_EQUAL(subtab[0].val, 7);
    CHECK(subtab->is_valid());
#ifdef TIGHTDB_DEBUG
    table.Verify();
    subtab->Verify();
#endif
    CHECK(table.is_valid());
    CHECK(subtab->is_valid());
    table.insert(0, 0);
    CHECK(table.is_valid());
    CHECK(!subtab->is_valid());
    subtab = table[2].subtab;
    CHECK(subtab->is_valid());
    table.remove(1);
    CHECK(!subtab->is_valid());
    subtab = table[1].subtab;
    CHECK(table.is_valid());
    CHECK(subtab->is_valid());
}

#include <tightdb/lang_bind_helper.hpp>

TEST(Table_LanguageBindings)
{
   Table* table = LangBindHelper::new_table();
   CHECK(table->is_valid());
   LangBindHelper::unbind_table_ref(table);
}<|MERGE_RESOLUTION|>--- conflicted
+++ resolved
@@ -406,11 +406,7 @@
     table.add(0,  9, true, Wed);
 
     // Create index for column two
-<<<<<<< HEAD
-    table.column().second.set_index();
-=======
 //    table.cols().second.set_index();
->>>>>>> 622ac4bd
 
     // Search for a value that does not exits
     const size_t r1 = table.column().second.find_first(2);
