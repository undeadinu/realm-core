<<<<<<< HEAD
#include <stdlib.h>

#include "jsmn.hpp"

/**
* Allocates a fresh unused token from the token pull.
*/
static jsmntok_t *jsmn_alloc_token(jsmn_parser *parser,
    jsmntok_t *tokens, size_t num_tokens) {
    jsmntok_t *tok;
    if (parser->toknext >= num_tokens) {
        return nullptr;
    }
    tok = &tokens[parser->toknext++];
    tok->start = tok->end = -1;
    tok->size = 0;
#ifdef JSMN_PARENT_LINKS
    tok->parent = -1;
#endif
    return tok;
}

/**
* Fills token type and boundaries.
*/
static void jsmn_fill_token(jsmntok_t *token, jsmntype_t type,
    int start, int end) {
    token->type = type;
    token->start = start;
    token->end = end;
    token->size = 0;
}

/**
* Fills next available token with JSON primitive.
*/
static jsmnerr_t jsmn_parse_primitive(jsmn_parser *parser, const char *js,
    size_t len, jsmntok_t *tokens, size_t num_tokens) {
    jsmntok_t *token;
    int start;

    start = parser->pos;

    for (; parser->pos < len && js[parser->pos] != '\0'; parser->pos++) {
        switch (js[parser->pos]) {
#ifndef JSMN_STRICT
            /* In strict mode primitive must be followed by "," or "}" or "]" */
        case ':':
#endif
        case '\t': case '\r': case '\n': case ' ':
        case ',': case ']': case '}':
            goto found;
        }
        if (js[parser->pos] < 32 || js[parser->pos] >= 127) {
            parser->pos = start;
            return JSMN_ERROR_INVAL;
        }
    }
#ifdef JSMN_STRICT
    /* In strict mode primitive must be followed by a comma/object/array */
    parser->pos = start;
    return JSMN_ERROR_PART;
#endif

found:
    if (tokens == nullptr) {
        parser->pos--;
        return static_cast<jsmnerr_t>(0);
    }
    token = jsmn_alloc_token(parser, tokens, num_tokens);
    if (token == nullptr) {
        parser->pos = start;
        return JSMN_ERROR_NOMEM;
    }
    jsmn_fill_token(token, JSMN_PRIMITIVE, start, parser->pos);
#ifdef JSMN_PARENT_LINKS
    token->parent = parser->toksuper;
#endif
    parser->pos--;
    return static_cast<jsmnerr_t>(0);
}

/**
* Filsl next token with JSON string.
*/
static jsmnerr_t jsmn_parse_string(jsmn_parser *parser, const char *js,
    size_t len, jsmntok_t *tokens, size_t num_tokens) {
    jsmntok_t *token;

    int start = parser->pos;

    parser->pos++;

    /* Skip starting quote */
    for (; parser->pos < len && js[parser->pos] != '\0'; parser->pos++) {
        char c = js[parser->pos];

        /* Quote: end of string */
        if (c == '\"') {
            if (tokens == nullptr) {
                return static_cast<jsmnerr_t>(0);
            }
            token = jsmn_alloc_token(parser, tokens, num_tokens);
            if (token == nullptr) {
                parser->pos = start;
                return JSMN_ERROR_NOMEM;
            }
            jsmn_fill_token(token, JSMN_STRING, start + 1, parser->pos);
#ifdef JSMN_PARENT_LINKS
            token->parent = parser->toksuper;
#endif
            return static_cast<jsmnerr_t>(0);
        }

        /* Backslash: Quoted symbol expected */
        if (c == '\\') {
            parser->pos++;
            switch (js[parser->pos]) {
                /* Allowed escaped symbols */
            case '\"': case '/': case '\\': case 'b':
            case 'f': case 'r': case 'n': case 't':
                break;
                /* Allows escaped symbol \uXXXX */
            case 'u':
            {
                parser->pos++;
                int i = 0;
                for (; i < 4 && js[parser->pos] != '\0'; i++) {
                    /* If it isn't a hex character we have an error */
                    if (!((js[parser->pos] >= 48 && js[parser->pos] <= 57) || /* 0-9 */
                        (js[parser->pos] >= 65 && js[parser->pos] <= 70) || /* A-F */
                        (js[parser->pos] >= 97 && js[parser->pos] <= 102))) { /* a-f */
                        parser->pos = start;
                        return JSMN_ERROR_INVAL;
                    }
                    parser->pos++;
                }
                parser->pos--;
                break;
                /* Unexpected symbol */
            }
            default:
                parser->pos = start;
                return JSMN_ERROR_INVAL;
            }
        }
    }
    parser->pos = start;
    return JSMN_ERROR_PART;
}

/**
* Parse JSON string and fill tokens.
*/
jsmnerr_t jsmn_parse(jsmn_parser *parser, const char *js, size_t len,
    jsmntok_t *tokens, unsigned int num_tokens) {
    jsmnerr_t r;
    int i;
    jsmntok_t *token;
    int count = 0;

    for (; parser->pos < len && js[parser->pos] != '\0'; parser->pos++) {
        char c;
        jsmntype_t type;

        c = js[parser->pos];
        switch (c) {
        case '{': case '[':
            count++;
            if (tokens == nullptr) {
                break;
            }
            token = jsmn_alloc_token(parser, tokens, num_tokens);
            if (token == nullptr)
                return JSMN_ERROR_NOMEM;
            if (parser->toksuper != -1) {
                tokens[parser->toksuper].size++;
#ifdef JSMN_PARENT_LINKS
                token->parent = parser->toksuper;
#endif
            }
            token->type = (c == '{' ? JSMN_OBJECT : JSMN_ARRAY);
            token->start = parser->pos;
            parser->toksuper = parser->toknext - 1;
            break;
        case '}': case ']':
            if (tokens == nullptr)
                break;
            type = (c == '}' ? JSMN_OBJECT : JSMN_ARRAY);
#ifdef JSMN_PARENT_LINKS
            if (parser->toknext < 1) {
                return JSMN_ERROR_INVAL;
            }
            token = &tokens[parser->toknext - 1];
            for (;;) {
                if (token->start != -1 && token->end == -1) {
                    if (token->type != type) {
                        return JSMN_ERROR_INVAL;
                    }
                    token->end = parser->pos + 1;
                    parser->toksuper = token->parent;
                    break;
                }
                if (token->parent == -1) {
                    break;
                }
                token = &tokens[token->parent];
            }
#else
            for (i = parser->toknext - 1; i >= 0; i--) {
                token = &tokens[i];
                if (token->start != -1 && token->end == -1) {
                    if (token->type != type) {
                        return JSMN_ERROR_INVAL;
                    }
                    parser->toksuper = -1;
                    token->end = parser->pos + 1;
                    break;
                }
            }
            /* Error if unmatched closing bracket */
            if (i == -1) return JSMN_ERROR_INVAL;
            for (; i >= 0; i--) {
                token = &tokens[i];
                if (token->start != -1 && token->end == -1) {
                    parser->toksuper = i;
                    break;
                }
            }
#endif
            break;
        case '\"':
            r = jsmn_parse_string(parser, js, len, tokens, num_tokens);
            if (r < 0) return r;
            count++;
            if (parser->toksuper != -1 && tokens != nullptr)
                tokens[parser->toksuper].size++;
            break;
        case '\t': case '\r': case '\n': case ':': case ',': case ' ':
            break;
#ifdef JSMN_STRICT
            /* In strict mode primitives are: numbers and booleans */
        case '-': case '0': case '1': case '2': case '3': case '4':
        case '5': case '6': case '7': case '8': case '9':
        case 't': case 'f': case 'n':
#else
            /* In non-strict mode every unquoted value is a primitive */
        default:
#endif
            r = jsmn_parse_primitive(parser, js, len, tokens, num_tokens);
            if (r < 0) return r;
            count++;
            if (parser->toksuper != -1 && tokens != nullptr)
                tokens[parser->toksuper].size++;
            break;

#ifdef JSMN_STRICT
            /* Unexpected char in strict mode */
        default:
            return JSMN_ERROR_INVAL;
#endif
        }
    }

    for (i = parser->toknext - 1; i >= 0; i--) {
        /* Unmatched opened object or array */
        if (tokens[i].start != -1 && tokens[i].end == -1) {
            return JSMN_ERROR_PART;
        }
    }

    return static_cast<jsmnerr_t>(count);
}

/**
* Creates a new parser based over a given  buffer with an array of tokens
* available.
*/
void jsmn_init(jsmn_parser *parser) {
    parser->pos = 0;
    parser->toknext = 0;
    parser->toksuper = -1;
}

=======
#include "jsmn.hpp"

/**
 * Allocates a fresh unused token from the token pull.
 */
static jsmntok_t *jsmn_alloc_token(jsmn_parser *parser,
                                   jsmntok_t *tokens, size_t num_tokens) {
    jsmntok_t *tok;
    if (parser->toknext >= num_tokens) {
        return nullptr;
    }
    tok = &tokens[parser->toknext++];
    tok->start = tok->end = -1;
    tok->size = 0;
#ifdef JSMN_PARENT_LINKS
    tok->parent = -1;
#endif
    return tok;
}

/**
 * Fills token type and boundaries.
 */
static void jsmn_fill_token(jsmntok_t *token, jsmntype_t type,
                            int start, int end) {
    token->type = type;
    token->start = start;
    token->end = end;
    token->size = 0;
}

/**
 * Fills next available token with JSON primitive.
 */
static int jsmn_parse_primitive(jsmn_parser *parser, const char *js,
                                size_t len, jsmntok_t *tokens, size_t num_tokens) {
    jsmntok_t *token;
    int start;

    start = parser->pos;

    for (; parser->pos < len && js[parser->pos] != '\0'; parser->pos++) {
        switch (js[parser->pos]) {
#ifndef JSMN_STRICT
                /* In strict mode primitive must be followed by "," or "}" or "]" */
            case ':':
#endif
            case '\t' : case '\r' : case '\n' : case ' ' :
            case ','  : case ']'  : case '}' :
                goto found;
        }
        if (js[parser->pos] < 32 || js[parser->pos] >= 127) {
            parser->pos = start;
            return JSMN_ERROR_INVAL;
        }
    }
#ifdef JSMN_STRICT
    /* In strict mode primitive must be followed by a comma/object/array */
    parser->pos = start;
    return JSMN_ERROR_PART;
#endif

found:
    if (tokens == nullptr) {
        parser->pos--;
        return 0;
    }
    token = jsmn_alloc_token(parser, tokens, num_tokens);
    if (token == nullptr) {
        parser->pos = start;
        return JSMN_ERROR_NOMEM;
    }
    jsmn_fill_token(token, JSMN_PRIMITIVE, start, parser->pos);
#ifdef JSMN_PARENT_LINKS
    token->parent = parser->toksuper;
#endif
    parser->pos--;
    return 0;
}

/**
 * Fills next token with JSON string.
 */
static int jsmn_parse_string(jsmn_parser *parser, const char *js,
                             size_t len, jsmntok_t *tokens, size_t num_tokens) {
    jsmntok_t *token;

    int start = parser->pos;

    parser->pos++;

    /* Skip starting quote */
    for (; parser->pos < len && js[parser->pos] != '\0'; parser->pos++) {
        char c = js[parser->pos];

        /* Quote: end of string */
        if (c == '\"') {
            if (tokens == nullptr) {
                return 0;
            }
            token = jsmn_alloc_token(parser, tokens, num_tokens);
            if (token == nullptr) {
                parser->pos = start;
                return JSMN_ERROR_NOMEM;
            }
            jsmn_fill_token(token, JSMN_STRING, start+1, parser->pos);
#ifdef JSMN_PARENT_LINKS
            token->parent = parser->toksuper;
#endif
            return 0;
        }

        /* Backslash: Quoted symbol expected */
        if (c == '\\' && parser->pos + 1 < len) {
            int i;
            parser->pos++;
            switch (js[parser->pos]) {
                    /* Allowed escaped symbols */
                case '\"': case '/' : case '\\' : case 'b' :
                case 'f' : case 'r' : case 'n'  : case 't' :
                    break;
                    /* Allows escaped symbol \uXXXX */
                case 'u':
                    parser->pos++;
                    for(i = 0; i < 4 && parser->pos < len && js[parser->pos] != '\0'; i++) {
                        /* If it isn't a hex character we have an error */
                        if(!((js[parser->pos] >= 48 && js[parser->pos] <= 57) || /* 0-9 */
                             (js[parser->pos] >= 65 && js[parser->pos] <= 70) || /* A-F */
                             (js[parser->pos] >= 97 && js[parser->pos] <= 102))) { /* a-f */
                            parser->pos = start;
                            return JSMN_ERROR_INVAL;
                        }
                        parser->pos++;
                    }
                    parser->pos--;
                    break;
                    /* Unexpected symbol */
                default:
                    parser->pos = start;
                    return JSMN_ERROR_INVAL;
            }
        }
    }
    parser->pos = start;
    return JSMN_ERROR_PART;
}

/**
 * Parse JSON string and fill tokens.
 */
int jsmn_parse(jsmn_parser *parser, const char *js, size_t len,
               jsmntok_t *tokens, unsigned int num_tokens) {
    int r;
    int i;
    jsmntok_t *token;
    int count = parser->toknext;

    for (; parser->pos < len && js[parser->pos] != '\0'; parser->pos++) {
        char c;
        jsmntype_t type;

        c = js[parser->pos];
        switch (c) {
            case '{': case '[':
                count++;
                if (tokens == nullptr) {
                    break;
                }
                token = jsmn_alloc_token(parser, tokens, num_tokens);
                if (token == nullptr)
                    return JSMN_ERROR_NOMEM;
                if (parser->toksuper != -1) {
                    tokens[parser->toksuper].size++;
#ifdef JSMN_PARENT_LINKS
                    token->parent = parser->toksuper;
#endif
                }
                token->type = (c == '{' ? JSMN_OBJECT : JSMN_ARRAY);
                token->start = parser->pos;
                parser->toksuper = parser->toknext - 1;
                break;
            case '}': case ']':
                if (tokens == nullptr)
                    break;
                type = (c == '}' ? JSMN_OBJECT : JSMN_ARRAY);
#ifdef JSMN_PARENT_LINKS
                if (parser->toknext < 1) {
                    return JSMN_ERROR_INVAL;
                }
                token = &tokens[parser->toknext - 1];
                for (;;) {
                    if (token->start != -1 && token->end == -1) {
                        if (token->type != type) {
                            return JSMN_ERROR_INVAL;
                        }
                        token->end = parser->pos + 1;
                        parser->toksuper = token->parent;
                        break;
                    }
                    if (token->parent == -1) {
                        break;
                    }
                    token = &tokens[token->parent];
                }
#else
                for (i = parser->toknext - 1; i >= 0; i--) {
                    token = &tokens[i];
                    if (token->start != -1 && token->end == -1) {
                        if (token->type != type) {
                            return JSMN_ERROR_INVAL;
                        }
                        parser->toksuper = -1;
                        token->end = parser->pos + 1;
                        break;
                    }
                }
                /* Error if unmatched closing bracket */
                if (i == -1) return JSMN_ERROR_INVAL;
                for (; i >= 0; i--) {
                    token = &tokens[i];
                    if (token->start != -1 && token->end == -1) {
                        parser->toksuper = i;
                        break;
                    }
                }
#endif
                break;
            case '\"':
                r = jsmn_parse_string(parser, js, len, tokens, num_tokens);
                if (r < 0) return r;
                count++;
                if (parser->toksuper != -1 && tokens != nullptr)
                    tokens[parser->toksuper].size++;
                break;
            case '\t' : case '\r' : case '\n' : case ' ':
                break;
            case ':':
                parser->toksuper = parser->toknext - 1;
                break;
            case ',':
                if (tokens != nullptr && parser->toksuper != -1 &&
                    tokens[parser->toksuper].type != JSMN_ARRAY &&
                    tokens[parser->toksuper].type != JSMN_OBJECT) {
#ifdef JSMN_PARENT_LINKS
                    parser->toksuper = tokens[parser->toksuper].parent;
#else
                    for (i = parser->toknext - 1; i >= 0; i--) {
                        if (tokens[i].type == JSMN_ARRAY || tokens[i].type == JSMN_OBJECT) {
                            if (tokens[i].start != -1 && tokens[i].end == -1) {
                                parser->toksuper = i;
                                break;
                            }
                        }
                    }
#endif
                }
                break;
#ifdef JSMN_STRICT
                /* In strict mode primitives are: numbers and booleans */
            case '-': case '0': case '1' : case '2': case '3' : case '4':
            case '5': case '6': case '7' : case '8': case '9':
            case 't': case 'f': case 'n' :
                /* And they must not be keys of the object */
                if (tokens != nullptr && parser->toksuper != -1) {
                    jsmntok_t *t = &tokens[parser->toksuper];
                    if (t->type == JSMN_OBJECT ||
                        (t->type == JSMN_STRING && t->size != 0)) {
                        return JSMN_ERROR_INVAL;
                    }
                }
#else
                /* In non-strict mode every unquoted value is a primitive */
            default:
#endif
                r = jsmn_parse_primitive(parser, js, len, tokens, num_tokens);
                if (r < 0) return r;
                count++;
                if (parser->toksuper != -1 && tokens != nullptr)
                    tokens[parser->toksuper].size++;
                break;
                
#ifdef JSMN_STRICT
                /* Unexpected char in strict mode */
            default:
                return JSMN_ERROR_INVAL;
#endif
        }
    }
    
    if (tokens != nullptr) {
        for (i = parser->toknext - 1; i >= 0; i--) {
            /* Unmatched opened object or array */
            if (tokens[i].start != -1 && tokens[i].end == -1) {
                return JSMN_ERROR_PART;
            }
        }
    }
    
    return count;
}

/**
 * Creates a new parser based over a given  buffer with an array of tokens
 * available.
 */
void jsmn_init(jsmn_parser *parser) {
    parser->pos = 0;
    parser->toknext = 0;
    parser->toksuper = -1;
}
>>>>>>> 21038f55
<|MERGE_RESOLUTION|>--- conflicted
+++ resolved
@@ -1,289 +1,3 @@
-<<<<<<< HEAD
-#include <stdlib.h>
-
-#include "jsmn.hpp"
-
-/**
-* Allocates a fresh unused token from the token pull.
-*/
-static jsmntok_t *jsmn_alloc_token(jsmn_parser *parser,
-    jsmntok_t *tokens, size_t num_tokens) {
-    jsmntok_t *tok;
-    if (parser->toknext >= num_tokens) {
-        return nullptr;
-    }
-    tok = &tokens[parser->toknext++];
-    tok->start = tok->end = -1;
-    tok->size = 0;
-#ifdef JSMN_PARENT_LINKS
-    tok->parent = -1;
-#endif
-    return tok;
-}
-
-/**
-* Fills token type and boundaries.
-*/
-static void jsmn_fill_token(jsmntok_t *token, jsmntype_t type,
-    int start, int end) {
-    token->type = type;
-    token->start = start;
-    token->end = end;
-    token->size = 0;
-}
-
-/**
-* Fills next available token with JSON primitive.
-*/
-static jsmnerr_t jsmn_parse_primitive(jsmn_parser *parser, const char *js,
-    size_t len, jsmntok_t *tokens, size_t num_tokens) {
-    jsmntok_t *token;
-    int start;
-
-    start = parser->pos;
-
-    for (; parser->pos < len && js[parser->pos] != '\0'; parser->pos++) {
-        switch (js[parser->pos]) {
-#ifndef JSMN_STRICT
-            /* In strict mode primitive must be followed by "," or "}" or "]" */
-        case ':':
-#endif
-        case '\t': case '\r': case '\n': case ' ':
-        case ',': case ']': case '}':
-            goto found;
-        }
-        if (js[parser->pos] < 32 || js[parser->pos] >= 127) {
-            parser->pos = start;
-            return JSMN_ERROR_INVAL;
-        }
-    }
-#ifdef JSMN_STRICT
-    /* In strict mode primitive must be followed by a comma/object/array */
-    parser->pos = start;
-    return JSMN_ERROR_PART;
-#endif
-
-found:
-    if (tokens == nullptr) {
-        parser->pos--;
-        return static_cast<jsmnerr_t>(0);
-    }
-    token = jsmn_alloc_token(parser, tokens, num_tokens);
-    if (token == nullptr) {
-        parser->pos = start;
-        return JSMN_ERROR_NOMEM;
-    }
-    jsmn_fill_token(token, JSMN_PRIMITIVE, start, parser->pos);
-#ifdef JSMN_PARENT_LINKS
-    token->parent = parser->toksuper;
-#endif
-    parser->pos--;
-    return static_cast<jsmnerr_t>(0);
-}
-
-/**
-* Filsl next token with JSON string.
-*/
-static jsmnerr_t jsmn_parse_string(jsmn_parser *parser, const char *js,
-    size_t len, jsmntok_t *tokens, size_t num_tokens) {
-    jsmntok_t *token;
-
-    int start = parser->pos;
-
-    parser->pos++;
-
-    /* Skip starting quote */
-    for (; parser->pos < len && js[parser->pos] != '\0'; parser->pos++) {
-        char c = js[parser->pos];
-
-        /* Quote: end of string */
-        if (c == '\"') {
-            if (tokens == nullptr) {
-                return static_cast<jsmnerr_t>(0);
-            }
-            token = jsmn_alloc_token(parser, tokens, num_tokens);
-            if (token == nullptr) {
-                parser->pos = start;
-                return JSMN_ERROR_NOMEM;
-            }
-            jsmn_fill_token(token, JSMN_STRING, start + 1, parser->pos);
-#ifdef JSMN_PARENT_LINKS
-            token->parent = parser->toksuper;
-#endif
-            return static_cast<jsmnerr_t>(0);
-        }
-
-        /* Backslash: Quoted symbol expected */
-        if (c == '\\') {
-            parser->pos++;
-            switch (js[parser->pos]) {
-                /* Allowed escaped symbols */
-            case '\"': case '/': case '\\': case 'b':
-            case 'f': case 'r': case 'n': case 't':
-                break;
-                /* Allows escaped symbol \uXXXX */
-            case 'u':
-            {
-                parser->pos++;
-                int i = 0;
-                for (; i < 4 && js[parser->pos] != '\0'; i++) {
-                    /* If it isn't a hex character we have an error */
-                    if (!((js[parser->pos] >= 48 && js[parser->pos] <= 57) || /* 0-9 */
-                        (js[parser->pos] >= 65 && js[parser->pos] <= 70) || /* A-F */
-                        (js[parser->pos] >= 97 && js[parser->pos] <= 102))) { /* a-f */
-                        parser->pos = start;
-                        return JSMN_ERROR_INVAL;
-                    }
-                    parser->pos++;
-                }
-                parser->pos--;
-                break;
-                /* Unexpected symbol */
-            }
-            default:
-                parser->pos = start;
-                return JSMN_ERROR_INVAL;
-            }
-        }
-    }
-    parser->pos = start;
-    return JSMN_ERROR_PART;
-}
-
-/**
-* Parse JSON string and fill tokens.
-*/
-jsmnerr_t jsmn_parse(jsmn_parser *parser, const char *js, size_t len,
-    jsmntok_t *tokens, unsigned int num_tokens) {
-    jsmnerr_t r;
-    int i;
-    jsmntok_t *token;
-    int count = 0;
-
-    for (; parser->pos < len && js[parser->pos] != '\0'; parser->pos++) {
-        char c;
-        jsmntype_t type;
-
-        c = js[parser->pos];
-        switch (c) {
-        case '{': case '[':
-            count++;
-            if (tokens == nullptr) {
-                break;
-            }
-            token = jsmn_alloc_token(parser, tokens, num_tokens);
-            if (token == nullptr)
-                return JSMN_ERROR_NOMEM;
-            if (parser->toksuper != -1) {
-                tokens[parser->toksuper].size++;
-#ifdef JSMN_PARENT_LINKS
-                token->parent = parser->toksuper;
-#endif
-            }
-            token->type = (c == '{' ? JSMN_OBJECT : JSMN_ARRAY);
-            token->start = parser->pos;
-            parser->toksuper = parser->toknext - 1;
-            break;
-        case '}': case ']':
-            if (tokens == nullptr)
-                break;
-            type = (c == '}' ? JSMN_OBJECT : JSMN_ARRAY);
-#ifdef JSMN_PARENT_LINKS
-            if (parser->toknext < 1) {
-                return JSMN_ERROR_INVAL;
-            }
-            token = &tokens[parser->toknext - 1];
-            for (;;) {
-                if (token->start != -1 && token->end == -1) {
-                    if (token->type != type) {
-                        return JSMN_ERROR_INVAL;
-                    }
-                    token->end = parser->pos + 1;
-                    parser->toksuper = token->parent;
-                    break;
-                }
-                if (token->parent == -1) {
-                    break;
-                }
-                token = &tokens[token->parent];
-            }
-#else
-            for (i = parser->toknext - 1; i >= 0; i--) {
-                token = &tokens[i];
-                if (token->start != -1 && token->end == -1) {
-                    if (token->type != type) {
-                        return JSMN_ERROR_INVAL;
-                    }
-                    parser->toksuper = -1;
-                    token->end = parser->pos + 1;
-                    break;
-                }
-            }
-            /* Error if unmatched closing bracket */
-            if (i == -1) return JSMN_ERROR_INVAL;
-            for (; i >= 0; i--) {
-                token = &tokens[i];
-                if (token->start != -1 && token->end == -1) {
-                    parser->toksuper = i;
-                    break;
-                }
-            }
-#endif
-            break;
-        case '\"':
-            r = jsmn_parse_string(parser, js, len, tokens, num_tokens);
-            if (r < 0) return r;
-            count++;
-            if (parser->toksuper != -1 && tokens != nullptr)
-                tokens[parser->toksuper].size++;
-            break;
-        case '\t': case '\r': case '\n': case ':': case ',': case ' ':
-            break;
-#ifdef JSMN_STRICT
-            /* In strict mode primitives are: numbers and booleans */
-        case '-': case '0': case '1': case '2': case '3': case '4':
-        case '5': case '6': case '7': case '8': case '9':
-        case 't': case 'f': case 'n':
-#else
-            /* In non-strict mode every unquoted value is a primitive */
-        default:
-#endif
-            r = jsmn_parse_primitive(parser, js, len, tokens, num_tokens);
-            if (r < 0) return r;
-            count++;
-            if (parser->toksuper != -1 && tokens != nullptr)
-                tokens[parser->toksuper].size++;
-            break;
-
-#ifdef JSMN_STRICT
-            /* Unexpected char in strict mode */
-        default:
-            return JSMN_ERROR_INVAL;
-#endif
-        }
-    }
-
-    for (i = parser->toknext - 1; i >= 0; i--) {
-        /* Unmatched opened object or array */
-        if (tokens[i].start != -1 && tokens[i].end == -1) {
-            return JSMN_ERROR_PART;
-        }
-    }
-
-    return static_cast<jsmnerr_t>(count);
-}
-
-/**
-* Creates a new parser based over a given  buffer with an array of tokens
-* available.
-*/
-void jsmn_init(jsmn_parser *parser) {
-    parser->pos = 0;
-    parser->toknext = 0;
-    parser->toksuper = -1;
-}
-
-=======
 #include "jsmn.hpp"
 
 /**
@@ -594,4 +308,3 @@
     parser->toknext = 0;
     parser->toksuper = -1;
 }
->>>>>>> 21038f55
