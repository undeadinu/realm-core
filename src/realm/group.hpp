/*************************************************************************
 *
 * REALM CONFIDENTIAL
 * __________________
 *
 *  [2011] - [2015] Realm Inc
 *  All Rights Reserved.
 *
 * NOTICE:  All information contained herein is, and remains
 * the property of Realm Incorporated and its suppliers,
 * if any.  The intellectual and technical concepts contained
 * herein are proprietary to Realm Incorporated
 * and its suppliers and may be covered by U.S. and Foreign Patents,
 * patents in process, and are protected by trade secret or copyright law.
 * Dissemination of this information or reproduction of this material
 * is strictly forbidden unless prior written permission is obtained
 * from Realm Incorporated.
 *
 **************************************************************************/

#ifndef REALM_GROUP_HPP
#define REALM_GROUP_HPP

#include <functional>
#include <string>
#include <vector>
#include <map>
#include <stdexcept>

#include <realm/util/features.h>
#include <realm/exceptions.hpp>
#include <realm/impl/input_stream.hpp>
#include <realm/impl/output_stream.hpp>
#include <realm/table.hpp>
#include <realm/table_basic_fwd.hpp>
#include <realm/alloc_slab.hpp>

namespace realm {

class SharedGroup;
namespace _impl {
class GroupFriend;
class TransactLogConvenientEncoder;
class TransactLogParser;
}


/// A group is a collection of named tables.
///
/// Tables occur in the group in an unspecified order, but an order that
/// generally remains fixed. The order is guaranteed to remain fixed between two
/// points in time if no tables are added to, or removed from the group during
/// that time. When tables are added to, or removed from the group, the order
/// may change arbitrarily.
///
/// If `table` is a table accessor attached to a group-level table, and `group`
/// is a group accessor attached to the group, then the following is guaranteed,
/// even after a change in the table order:
///
/// \code{.cpp}
///
///     table == group.get_table(table.get_index_in_group())
///
/// \endcode
///
class Group: private Table::Parent {
public:
    /// Construct a free-standing group. This group instance will be
    /// in the attached state, but neither associated with a file, nor
    /// with an external memory buffer.
    Group();

    enum OpenMode {
        /// Open in read-only mode. Fail if the file does not already exist.
        mode_ReadOnly,
        /// Open in read/write mode. Create the file if it doesn't exist.
        mode_ReadWrite,
        /// Open in read/write mode. Fail if the file does not already exist.
        mode_ReadWriteNoCreate
    };

    /// Equivalent to calling open(const std::string&, const char*, OpenMode)
    /// on an unattached group accessor.
    explicit Group(const std::string& file, const char* encryption_key = nullptr, OpenMode = mode_ReadOnly);

    /// Equivalent to calling open(BinaryData, bool) on an unattached
    /// group accessor. Note that if this constructor throws, the
    /// ownership of the memory buffer will remain with the caller,
    /// regardless of whether \a take_ownership is set to `true` or
    /// `false`.
    explicit Group(BinaryData, bool take_ownership = true);

    struct unattached_tag {};

    /// Create a Group instance in its unattached state. It may then
    /// be attached to a database file later by calling one of the
    /// open() methods. You may test whether this instance is
    /// currently in its attached state by calling
    /// is_attached(). Calling any other method (except the
    /// destructor) while in the unattached state has undefined
    /// behavior.
    Group(unattached_tag) noexcept;

    // FIXME: Implement a proper copy constructor (fairly trivial).
    Group(const Group&) = delete;

    ~Group() noexcept override;

    /// Attach this Group instance to the specified database file.
    ///
    /// By default, the specified file is opened in read-only mode
    /// (mode_ReadOnly). This allows opening a file even when the
    /// caller lacks permission to write to that file. The opened
    /// group may still be modified freely, but the changes cannot be
    /// written back to the same file using the commit() function. An
    /// attempt to do that, will cause an exception to be thrown. When
    /// opening in read-only mode, it is an error if the specified
    /// file does not already exist in the file system.
    ///
    /// Alternatively, the file can be opened in read/write mode
    /// (mode_ReadWrite). This allows use of the commit() function,
    /// but, of course, it also requires that the caller has
    /// permission to write to the specified file. When opening in
    /// read-write mode, an attempt to create the specified file will
    /// be made, if it does not already exist in the file system.
    ///
    /// In any case, if the file already exists, it must contain a
    /// valid Realm database. In many cases invalidity will be
    /// detected and cause the InvalidDatabase exception to be thrown,
    /// but you should not rely on it.
    ///
    /// Note that changes made to the database via a Group instance
    /// are not automatically committed to the specified file. You
    /// may, however, at any time, explicitly commit your changes by
    /// calling the commit() method, provided that the specified
    /// open-mode is not mode_ReadOnly. Alternatively, you may call
    /// write() to write the entire database to a new file. Writing
    /// the database to a new file does not end, or in any other way
    /// change the association between the Group instance and the file
    /// that was specified in the call to open().
    ///
    /// A file that is passed to Group::open(), may not be modified by
    /// a third party until after the Group object is
    /// destroyed. Behavior is undefined if a file is modified by a
    /// third party while any Group object is associated with it.
    ///
    /// Calling open() on a Group instance that is already in the
    /// attached state has undefined behavior.
    ///
    /// Accessing a Realm database file through manual construction
    /// of a Group object does not offer any level of thread safety or
    /// transaction safety. When any of those kinds of safety are a
    /// concern, consider using a SharedGroup instead. When accessing
    /// a database file in read/write mode through a manually
    /// constructed Group object, it is entirely the responsibility of
    /// the application that the file is not accessed in any way by a
    /// third party during the life-time of that group object. It is,
    /// on the other hand, safe to concurrently access a database file
    /// by multiple manually created Group objects, as long as all of
    /// them are opened in read-only mode, and there is no other party
    /// that modifies the file concurrently.
    ///
    /// Do not call this function on a group instance that is managed
    /// by a shared group. Doing so will result in undefined behavior.
    ///
    /// Even if this function throws, it may have the side-effect of
    /// creating the specified file, and the file may get left behind
    /// in an invalid state. Of course, this can only happen if
    /// read/write mode (mode_ReadWrite) was requested, and the file
    /// did not already exist.
    ///
    /// \param file File system path to a Realm database file.
    ///
    /// \param encryption_key 32-byte key used to encrypt and decrypt
    /// the database file, or nullptr to disable encryption.
    ///
    /// \param mode Specifying a mode that is not mode_ReadOnly
    /// requires that the specified file can be opened in read/write
    /// mode. In general there is no reason to open a group in
    /// read/write mode unless you want to be able to call
    /// Group::commit().
    ///
    /// \throw util::File::AccessError If the file could not be
    /// opened. If the reason corresponds to one of the exception
    /// types that are derived from util::File::AccessError, the
    /// derived exception type is thrown. Note that InvalidDatabase is
    /// among these derived exception types.
    void open(const std::string& file, const char* encryption_key = nullptr,
              OpenMode mode = mode_ReadOnly);

    /// Attach this Group instance to the specified memory buffer.
    ///
    /// This is similar to constructing a group from a file except
    /// that in this case the database is assumed to be stored in the
    /// specified memory buffer.
    ///
    /// If \a take_ownership is `true`, you pass the ownership of the
    /// specified buffer to the group. In this case the buffer will
    /// eventually be freed using std::free(), so the buffer you pass,
    /// must have been allocated using std::malloc().
    ///
    /// On the other hand, if \a take_ownership is set to `false`, it
    /// is your responsibility to keep the memory buffer alive during
    /// the lifetime of the group, and in case the buffer needs to be
    /// deallocated afterwards, that is your responsibility too.
    ///
    /// If this function throws, the ownership of the memory buffer
    /// will remain with the caller, regardless of whether \a
    /// take_ownership is set to `true` or `false`.
    ///
    /// Calling open() on a Group instance that is already in the
    /// attached state has undefined behavior.
    ///
    /// Do not call this function on a group instance that is managed
    /// by a shared group. Doing so will result in undefined behavior.
    ///
    /// \throw InvalidDatabase If the specified buffer does not appear
    /// to contain a valid database.
    void open(BinaryData, bool take_ownership = true);

    /// A group may be created in the unattached state, and then later
    /// attached to a file with a call to open(). Calling any method
    /// other than open(), and is_attached() on an unattached instance
    /// results in undefined behavior.
    bool is_attached() const noexcept;

    /// Returns true if, and only if the number of tables in this
    /// group is zero.
    bool is_empty() const noexcept;

    /// Returns the number of tables in this group.
    size_t size() const noexcept;

    //@{

    /// has_table() returns true if, and only if this group contains a table
    /// with the specified name.
    ///
    /// find_table() returns the index of the first table in this group with the
    /// specified name, or `realm::not_found` if this group does not contain a
    /// table with the specified name.
    ///
    /// get_table_name() returns the name of table at the specified index.
    ///
    /// The versions of get_table(), that accepts a \a name argument, return the
    /// first table with the specified name, or null if no such table exists.
    ///
    /// add_table() adds a table with the specified name to this group. It
    /// throws TableNameInUse if \a require_unique_name is true and \a name
    /// clashes with the name of an existing table. If \a require_unique_name is
    /// false, it is possible to add more than one table with the same
    /// name. Whenever a table is added, the order of the preexisting tables may
    /// change arbitrarily, and the new table may not end up as the last one
    /// either. But know that you can always call Table::get_index_in_group() on
    /// the returned table accessor to find out at which index it ends up.
    ///
    /// get_or_add_table() checks if a table exists in this group with the specified
    /// name. If it doesn't exist, a table is created.
    ///
    /// get_or_insert_table() works slightly differently from get_or_add_table(),
    /// in that it considers the position of the requested table as part of that
    /// table's identifying "key", in addition to the name.
    ///
    /// remove_table() removes the specified table from this group. A table can
    /// be removed only when it is not the target of a link column of a
    /// different table. Whenever a table is removed, the order of the remaining
    /// tables may change arbitrarily.
    ///
    /// rename_table() changes the name of a preexisting table. If \a
    /// require_unique_name is false, it becomes possible to have more than one
    /// table with a given name in a single group.
    ///
    /// The template functions work exactly like their non-template namesakes
    /// except as follows: The template versions of get_table() and
    /// get_or_add_table() throw DescriptorMismatch if the dynamic type of the
    /// specified table does not match the statically specified custom table
    /// type. The template versions of add_table() and get_or_add_table() set
    /// the dynamic type (descriptor) to match the statically specified custom
    /// table type.
    ///
    /// \tparam T An instance of the BasicTable class template.
    ///
    /// \param index Index of table in this group.
    ///
    /// \param name Name of table. All strings are valid table names as long as
    /// they are valid UTF-8 encodings and the number of bytes does not exceed
    /// `max_table_name_length`. A call to add_table() or get_or_add_table()
    /// with a name that is longer than `max_table_name_length` will cause an
    /// exception to be thrown.
    ///
    /// \param new_name New name for preexisting table.
    ///
    /// \param require_unique_name When set to true (the default), it becomes
    /// impossible to add a table with a name that is already in use, or to
    /// rename a table to a name that is already in use.
    ///
    /// \param was_added When specified, the boolean variable is set to true if
    /// the table was added, and to false otherwise. If the function throws, the
    /// boolean variable retains its original value.
    ///
    /// \return get_table(), add_table(), and get_or_add_table() return a table
    /// accessor attached to the requested (or added) table. get_table() may
    /// return null.
    ///
    /// \throw DescriptorMismatch Thrown by get_table() and get_or_add_table()
    /// tf the dynamic table type does not match the statically specified custom
    /// table type (\a T).
    ///
    /// \throw NoSuchTable Thrown by remove_table() and rename_table() if there
    /// is no table with the specified \a name.
    ///
    /// \throw TableNameInUse Thrown by add_table() if \a require_unique_name is
    /// true and \a name clashes with the name of a preexisting table. Thrown by
    /// rename_table() if \a require_unique_name is true and \a new_name clashes
    /// with the name of a preexisting table.
    ///
    /// \throw CrossTableLinkTarget Thrown by remove_table() if the specified
    /// table is the target of a link column of a different table.

    static const size_t max_table_name_length = 63;

    bool has_table(StringData name) const noexcept;
    size_t find_table(StringData name) const noexcept;
    StringData get_table_name(size_t table_ndx) const;

    TableRef get_table(size_t index);
    ConstTableRef get_table(size_t index) const;

    TableRef get_table(StringData name);
    ConstTableRef get_table(StringData name) const;

    TableRef add_table(StringData name, bool require_unique_name = true);
    TableRef insert_table(size_t index, StringData name, bool require_unique_name = true);
    TableRef get_or_add_table(StringData name, bool* was_added = nullptr);
    TableRef get_or_insert_table(size_t index, StringData name, bool* was_added = nullptr);

    template<class T>
    BasicTableRef<T> get_table(size_t index);

    template<class T>
    BasicTableRef<const T> get_table(size_t index) const;

    template<class T>
    BasicTableRef<T> get_table(StringData name);

    template<class T>
    BasicTableRef<const T> get_table(StringData name) const;

    template<class T>
    BasicTableRef<T> add_table(StringData name, bool require_unique_name = true);

    template<class T>
    BasicTableRef<T> insert_table(size_t index, StringData name, bool require_unique_name = true);

    template<class T>
    BasicTableRef<T> get_or_add_table(StringData name, bool* was_added = nullptr);

    template<class T>
    BasicTableRef<T> get_or_insert_table(size_t index, StringData name, bool* was_added = nullptr);

    void remove_table(size_t index);
    void remove_table(StringData name);

    void rename_table(size_t index, StringData new_name, bool require_unique_name = true);
    void rename_table(StringData name, StringData new_name, bool require_unique_name = true);

    //@}

    /// Move the table at \a from_index such that it ends up at \a
    /// to_index. Other tables are shifted as necessary in such a way that their
    /// order is preserved.
    ///
    /// Note that \a to_index is the desired final index of the moved table,
    /// therefore, `move_table(1,1)` is a no-op, while `move_table(1,2)` moves
    /// the table at index 1 by one position, such that it ends up at index 2. A
    /// side-effect of that, is that the table, that was originally at index 2,
    /// is moved to index 1.
    void move_table(size_t from_index, size_t to_index);

    // Serialization

    /// Write this database to the specified output stream.
    ///
    /// \param pad If true, the file is padded to ensure the footer is aligned
    /// to the end of a page
    void write(std::ostream&, bool pad=false) const;

    /// Write this database to a new file. It is an error to specify a
    /// file that already exists. This is to protect against
    /// overwriting a database file that is currently open, which
    /// would cause undefined behaviour.
    ///
    /// \param file A filesystem path.
    ///
    /// \param encryption_key 32-byte key used to encrypt the database file,
    /// or nullptr to disable encryption.
    ///
    /// \throw util::File::AccessError If the file could not be
    /// opened. If the reason corresponds to one of the exception
    /// types that are derived from util::File::AccessError, the
    /// derived exception type is thrown. In particular,
    /// util::File::Exists will be thrown if the file exists already.
    void write(const std::string& file, const char* encryption_key=0) const;

    /// Write this database to a memory buffer.
    ///
    /// Ownership of the returned buffer is transferred to the
    /// caller. The memory will have been allocated using
    /// std::malloc().
    BinaryData write_to_mem() const;

    /// Commit changes to the attached file. This requires that the
    /// attached file is opened in read/write mode.
    ///
    /// Calling this function on an unattached group, a free-standing
    /// group, a group whose attached file is opened in read-only
    /// mode, a group that is attached to a memory buffer, or a group
    /// that is managed by a shared group, is an error and will result
    /// in undefined behavior.
    ///
    /// Table accesors will remain valid across the commit. Note that
    /// this is not the case when working with proper transactions.
    void commit();

    //@{
    /// Some operations on Tables in a Group can cause indirect changes to other
    /// fields, including in other Tables in the same Group. Specifically,
    /// removing a row will set any links to that row to null, and if it had the
    /// last strong links to other rows, will remove those rows. When this
    /// happens, The cascade notification handler will be called with a
    /// CascadeNotification containing information about what indirect changes
    /// will occur, before any changes are made.
    ///
    /// has_cascade_notification_handler() returns true if and only if there is
    /// currently a non-null notification handler registered.
    ///
    /// set_cascade_notification_handler() replaces the current handler (if any)
    /// with the passed in handler. Pass in nullptr to remove the current handler
    /// without registering a new one.
    ///
    /// CascadeNotification contains a vector of rows which will be removed and
    /// a vector of links which will be set to null (or removed, for entries in
    /// LinkLists).
    struct CascadeNotification {
        struct row {
            /// Non-zero iff the removal of this row is ordered
            /// (Table::remove()), as opposed to ordered
            /// (Table::move_last_over()). Implicit removals are always
            /// unordered.
            ///
            /// This flag does not take part in comparisons (operator==() and
            /// operator<()).
            size_t is_ordered_removal : 1;

            /// Index within group of a group-level table.
            size_t table_ndx : std::numeric_limits<size_t>::digits - 1;

            /// Row index which will be removed.
            size_t row_ndx;

            row(): is_ordered_removal(0) {}

            bool operator==(const row&) const noexcept;
            bool operator!=(const row&) const noexcept;

            /// Trivial lexicographic order
            bool operator<(const row&) const noexcept;
        };

        struct link {
            const Table* origin_table; ///< A group-level table.
            size_t origin_col_ndx; ///< Link column being nullified.
            size_t origin_row_ndx; ///< Row in column being nullified.
            /// The target row index which is being removed. Mostly relevant for
            /// LinkList (to know which entries are being removed), but also
            /// valid for Link.
            size_t old_target_row_ndx;
        };

        /// A sorted list of rows which will be removed by the current operation.
        std::vector<row> rows;

        /// An unordered list of links which will be nullified by the current
        /// operation.
        std::vector<link> links;
    };

    bool has_cascade_notification_handler() const noexcept;
    void set_cascade_notification_handler(std::function<void (const CascadeNotification&)> new_handler) noexcept;

    //@}

    //@{
    /// During sync operation, schema changes may happen at runtime as connected
    /// clients update their schema as part of an app update. Since this is a
    /// relatively rare event, no attempt is made at limiting the amount of work
    /// the handler is required to do to update its information about table and
    /// column indices (i.e., all table and column indices must be recalculated).
    ///
    /// At the time of writing, only additive schema changes may occur in that
    /// scenario.
    ///
    /// has_schema_change_notification_handler() returns true iff there is currently
    /// a non-null notification handler registered.
    ///
    /// set_schema_change_notification_handler() replaces the current handler (if any)
    /// with the passed in handler. Pass in nullptr to remove the current handler
    /// without registering a new one.

    bool has_schema_change_notification_handler() const noexcept;
    void set_schema_change_notification_handler(std::function<void()> new_handler) noexcept;

    //@}

    // Conversion
    template<class S>
    void to_json(S& out, size_t link_depth = 0,
        std::map<std::string, std::string>* renames = nullptr) const;
    void to_string(std::ostream& out) const;

    /// Compare two groups for equality. Two groups are equal if, and
    /// only if, they contain the same tables in the same order, that
    /// is, for each table T at index I in one of the groups, there is
    /// a table at index I in the other group that is equal to T.
    bool operator==(const Group&) const;

    /// Compare two groups for inequality. See operator==().
    bool operator!=(const Group& g) const { return !(*this == g); }

#ifdef REALM_DEBUG
    void verify() const;
    void print() const;
    void print_free() const;
    MemStats stats();
    void enable_mem_diagnostics(bool enable = true) { m_alloc.enable_debug(enable); }
    void to_dot(std::ostream&) const;
    void to_dot() const; // To std::cerr (for GDB)
    void to_dot(const char* file_path) const;
#else
    void verify() const {}
#endif

private:
    SlabAlloc m_alloc;

    /// `m_top` is the root node of the Realm, and has the following layout:
    ///
    /// <pre>
    ///
    ///   slot  value
    ///   -----------------------
    ///   1st   m_table_names
    ///   2nd   m_tables
    ///   3rd   Logical file size
    ///   4th   GroupWriter::m_free_positions (optional)
    ///   5th   GroupWriter::m_free_lengths   (optional)
    ///   6th   GroupWriter::m_free_versions  (optional)
    ///   7th   Transaction number / version  (optional)
    ///   8th   Synchronization history       (optional)
    ///
    ///
    /// </pre>
    ///
    /// The first three entries are mandatory. In files created by
    /// Group::write(), none of the optional entries are present. In files
    /// updated by Group::commit(), the 4th and 5th entry is present. In files
    /// updated by way of a transaction (SharedGroup::commit()), the 4th, 5th,
    /// 6th, and 7th entry is present.
    ///
    /// When a group accessor is attached to a newly created file or an empty
    /// memory buffer where there is no top array yet, `m_top`, `m_tables`, and
    /// `m_table_names` with be left in the detached state until the initiation
    /// of the first write transaction. In particular, they will remain in the
    /// detached state during read transactions that precede the first write
    /// transaction.
    Array m_top;
    ArrayInteger m_tables;
    ArrayString m_table_names;

    static constexpr int s_sync_history_ndx_in_parent = 7;

    typedef std::vector<Table*> table_accessors;
    mutable table_accessors m_table_accessors;

    bool m_attached = false;
    const bool m_is_shared;

    std::function<void (const CascadeNotification&)> m_notify_handler;
    std::function<void ()> m_schema_change_handler;

    struct shared_tag {};
    Group(shared_tag) noexcept;

    void init_array_parents() noexcept;

    /// If `top_ref` is not zero, attach this group accessor to the specified
    /// underlying node structure. If `top_ref` is zero and \a
    /// create_group_when_missing is true, create a new node structure that
    /// represents an empty group, and attach this group accessor to it. It is
    /// an error to call this function on an already attached group accessor.
    void attach(ref_type top_ref, bool create_group_when_missing);

    /// Detach this group accessor from the underlying node structure. If this
    /// group accessors is already in the detached state, this function does
    /// nothing (idempotency).
    void detach() noexcept;

    /// \param writable Must be set to true when, and only when attaching for a
    /// write transaction.
    void attach_shared(ref_type new_top_ref, size_t new_file_size, bool writable);

    void create_empty_group();

    void reset_free_space_tracking();

    void remap(size_t new_file_size);
    void remap_and_update_refs(ref_type new_top_ref, size_t new_file_size);

    /// Recursively update refs stored in all cached array
    /// accessors. This includes cached array accessors in any
    /// currently attached table accessors. This ensures that the
    /// group instance itself, as well as any attached table accessor
    /// that exists across Group::commit() will remain valid. This
    /// function is not appropriate for use in conjunction with
    /// commits via shared group.
    void update_refs(ref_type top_ref, size_t old_baseline) noexcept;

    // Overriding method in ArrayParent
    void update_child_ref(size_t, ref_type) override;

    // Overriding method in ArrayParent
    ref_type get_child_ref(size_t) const noexcept override;

    // Overriding method in Table::Parent
    StringData get_child_name(size_t) const noexcept override;

    // Overriding method in Table::Parent
    void child_accessor_destroyed(Table*) noexcept override;

    // Overriding method in Table::Parent
    Group* get_parent_group() noexcept override;

    class TableWriter;
    class DefaultTableWriter;

    static void write(std::ostream&, TableWriter&, bool, uint_fast64_t = 0);

    typedef void (*DescSetter)(Table&);
    typedef bool (*DescMatcher)(const Spec&);

    Table* do_get_table(size_t table_ndx, DescMatcher desc_matcher);
    const Table* do_get_table(size_t table_ndx, DescMatcher desc_matcher) const;
    Table* do_get_table(StringData name, DescMatcher desc_matcher);
    const Table* do_get_table(StringData name, DescMatcher desc_matcher) const;
    Table* do_insert_table(size_t, StringData name, DescSetter desc_setter, bool require_unique_name);
    Table* do_insert_table(size_t, StringData name, DescSetter desc_setter);
    Table* do_get_or_add_table(StringData name, DescMatcher desc_matcher, DescSetter setter,
                               bool* was_added);
    Table* do_get_or_insert_table(size_t, StringData name, DescMatcher desc_matcher,
                                  DescSetter desc_setter, bool* was_added);

    void create_and_insert_table(size_t new_table_ndx, StringData name);
    Table* create_table_accessor(size_t table_ndx);

    void detach_table_accessors() noexcept; // Idempotent

    void mark_all_table_accessors() noexcept;

    void write(const std::string& file, const char* encryption_key,
               uint_fast64_t version_number) const;
    void write(std::ostream&, bool pad, uint_fast64_t version_numer) const;

    Replication* get_replication() const noexcept;
    void set_replication(Replication*) noexcept;
    class TransactAdvancer;
    void advance_transact(ref_type new_top_ref, size_t new_file_size, _impl::NoCopyInputStream&);
    void refresh_dirty_accessors();
    template<class F>
    void update_table_indices(F&& map_function);

    int get_file_format() const noexcept;
    void set_file_format(int) noexcept;
    int get_committed_file_format() const noexcept;

    /// Must be called from within a write transaction
    void upgrade_file_format();

#ifdef REALM_DEBUG
    std::pair<ref_type, size_t>
    get_to_dot_parent(size_t ndx_in_parent) const override;
#endif

    void send_cascade_notification(const CascadeNotification& notification) const;
    void send_schema_change_notification() const;

    static ref_type get_sync_history_ref(Allocator&, ref_type top_ref) noexcept;
    void set_sync_history_parent(Array& sync_history_root);

    friend class Table;
    friend class GroupWriter;
    friend class SharedGroup;
    friend class _impl::GroupFriend;
    friend class _impl::TransactLogConvenientEncoder;
    friend class _impl::TransactLogParser;
    friend class Replication;
    friend class TrivialReplication;
};





// Implementation

inline Group::Group():
    m_alloc(), // Throws
    m_top(m_alloc),
    m_tables(m_alloc),
    m_table_names(m_alloc),
    m_is_shared(false)
{
    init_array_parents();
    m_alloc.attach_empty(); // Throws
    ref_type top_ref = 0; // Instantiate a new empty group
    bool create_group_when_missing = true;
    attach(top_ref, create_group_when_missing); // Throws
}

inline Group::Group(const std::string& file, const char* key, OpenMode mode):
    m_alloc(), // Throws
    m_top(m_alloc),
    m_tables(m_alloc),
    m_table_names(m_alloc),
    m_is_shared(false)
{
    init_array_parents();

    open(file, key, mode); // Throws
}

inline Group::Group(BinaryData buffer, bool take_ownership):
    m_alloc(), // Throws
    m_top(m_alloc),
    m_tables(m_alloc),
    m_table_names(m_alloc),
    m_is_shared(false)
{
    init_array_parents();
    open(buffer, take_ownership); // Throws
}

inline Group::Group(unattached_tag) noexcept:
    m_alloc(), // Throws
    m_top(m_alloc),
    m_tables(m_alloc),
    m_table_names(m_alloc),
    m_is_shared(false)
{
    init_array_parents();
}

inline Group* Group::get_parent_group() noexcept
{
    return this;
}

inline Group::Group(shared_tag) noexcept:
    m_alloc(), // Throws
    m_top(m_alloc),
    m_tables(m_alloc),
    m_table_names(m_alloc),
    m_is_shared(true)
{
    init_array_parents();
}

inline bool Group::is_attached() const noexcept
{
    return m_attached;
}

inline bool Group::is_empty() const noexcept
{
    if (!is_attached())
<<<<<<< HEAD
        throw LogicError(LogicError::detached_accessor);
    if (m_table_names.is_attached())
        return m_table_names.is_empty();
    return true;
=======
        return false;
    REALM_ASSERT(m_table_names.is_attached());
    return m_table_names.is_empty();
>>>>>>> 1aa240e1
}

inline size_t Group::size() const noexcept
{
    if (!is_attached())
<<<<<<< HEAD
        throw LogicError(LogicError::detached_accessor);
    if (m_table_names.is_attached())
        return m_table_names.size();
    return 0;
=======
        return 0;
    REALM_ASSERT(m_table_names.is_attached());
    return m_table_names.size();
>>>>>>> 1aa240e1
}

inline StringData Group::get_table_name(size_t table_ndx) const
{
    if (table_ndx >= size())
        throw LogicError(LogicError::table_index_out_of_range);
    return m_table_names.get(table_ndx);
}

inline bool Group::has_table(StringData name) const noexcept
{
    size_t ndx = find_table(name);
    return ndx != not_found;
}

inline size_t Group::find_table(StringData name) const noexcept
{
    if (!is_attached())
<<<<<<< HEAD
        throw LogicError(LogicError::detached_accessor);
    if (m_table_names.is_attached())
        return m_table_names.find_first(name);
    return not_found;
=======
        return 0;
    REALM_ASSERT(m_table_names.is_attached());
    size_t ndx = m_table_names.find_first(name);
    return ndx;
>>>>>>> 1aa240e1
}

inline TableRef Group::get_table(size_t table_ndx)
{
    if (!is_attached())
        throw LogicError(LogicError::detached_accessor);
    DescMatcher desc_matcher = nullptr; // Do not check descriptor
    Table* table = do_get_table(table_ndx, desc_matcher); // Throws
    return TableRef(table);
}

inline ConstTableRef Group::get_table(size_t table_ndx) const
{
    if (!is_attached())
        throw LogicError(LogicError::detached_accessor);
    DescMatcher desc_matcher = nullptr; // Do not check descriptor
    const Table* table = do_get_table(table_ndx, desc_matcher); // Throws
    return ConstTableRef(table);
}

inline TableRef Group::get_table(StringData name)
{
    if (!is_attached())
        throw LogicError(LogicError::detached_accessor);
    DescMatcher desc_matcher = nullptr; // Do not check descriptor
    Table* table = do_get_table(name, desc_matcher); // Throws
    return TableRef(table);
}

inline ConstTableRef Group::get_table(StringData name) const
{
    if (!is_attached())
        throw LogicError(LogicError::detached_accessor);
    DescMatcher desc_matcher = nullptr; // Do not check descriptor
    const Table* table = do_get_table(name, desc_matcher); // Throws
    return ConstTableRef(table);
}

inline TableRef Group::insert_table(size_t table_ndx, StringData name, bool require_unique_name)
{
    if (!is_attached())
        throw LogicError(LogicError::detached_accessor);
    DescSetter desc_setter = nullptr; // Do not add any columns
    Table* table = do_insert_table(table_ndx, name, desc_setter, require_unique_name); // Throws
    return TableRef(table);
}

inline TableRef Group::add_table(StringData name, bool require_unique_name)
{
    return insert_table(size(), name, require_unique_name);
}

inline TableRef Group::get_or_insert_table(size_t table_ndx, StringData name, bool* was_added)
{
    if (!is_attached())
        throw LogicError(LogicError::detached_accessor);
    DescMatcher desc_matcher = nullptr; // Do not check descriptor
    DescSetter desc_setter = nullptr; // Do not add any columns
    Table* table = do_get_or_insert_table(table_ndx, name, desc_matcher, desc_setter, was_added); // Throws
    return TableRef(table);
}

inline TableRef Group::get_or_add_table(StringData name, bool* was_added)
{
    if (!is_attached())
        throw LogicError(LogicError::detached_accessor);
    DescMatcher desc_matcher = nullptr; // Do not check descriptor
    DescSetter desc_setter = nullptr; // Do not add any columns
    Table* table = do_get_or_add_table(name, desc_matcher, desc_setter, was_added); // Throws
    return TableRef(table);
}

template<class T>
inline BasicTableRef<T> Group::get_table(size_t table_ndx)
{
    static_assert(IsBasicTable<T>::value, "Invalid table type");
    if (!is_attached())
        throw LogicError(LogicError::detached_accessor);
    DescMatcher desc_matcher = &T::matches_dynamic_type;
    Table* table = do_get_table(table_ndx, desc_matcher); // Throws
    return BasicTableRef<T>(static_cast<T*>(table));
}

template<class T>
inline BasicTableRef<const T> Group::get_table(size_t table_ndx) const
{
    static_assert(IsBasicTable<T>::value, "Invalid table type");
    if (!is_attached())
        throw LogicError(LogicError::detached_accessor);
    DescMatcher desc_matcher = &T::matches_dynamic_type;
    const Table* table = do_get_table(table_ndx, desc_matcher); // Throws
    return BasicTableRef<const T>(static_cast<const T*>(table));
}

template<class T>
inline BasicTableRef<T> Group::get_table(StringData name)
{
    static_assert(IsBasicTable<T>::value, "Invalid table type");
    if (!is_attached())
        throw LogicError(LogicError::detached_accessor);
    DescMatcher desc_matcher = &T::matches_dynamic_type;
    Table* table = do_get_table(name, desc_matcher); // Throws
    return BasicTableRef<T>(static_cast<T*>(table));
}

template<class T>
inline BasicTableRef<const T> Group::get_table(StringData name) const
{
    static_assert(IsBasicTable<T>::value, "Invalid table type");
    if (!is_attached())
        throw LogicError(LogicError::detached_accessor);
    DescMatcher desc_matcher = &T::matches_dynamic_type;
    const Table* table = do_get_table(name, desc_matcher); // Throws
    return BasicTableRef<const T>(static_cast<const T*>(table));
}

template<class T>
inline BasicTableRef<T> Group::insert_table(size_t table_ndx, StringData name,
                                            bool require_unique_name)
{
    static_assert(IsBasicTable<T>::value, "Invalid table type");
    if (!is_attached())
        throw LogicError(LogicError::detached_accessor);
    DescSetter desc_setter = &T::set_dynamic_type;
    Table* table = do_insert_table(table_ndx, name, desc_setter, require_unique_name); // Throws
    return BasicTableRef<T>(static_cast<T*>(table));
}

template<class T>
inline BasicTableRef<T> Group::add_table(StringData name, bool require_unique_name)
{
    return insert_table<T>(size(), name, require_unique_name);
}

template<class T>
BasicTableRef<T> Group::get_or_insert_table(size_t table_ndx, StringData name, bool* was_added)
{
    static_assert(IsBasicTable<T>::value, "Invalid table type");
    if (!is_attached())
        throw LogicError(LogicError::detached_accessor);
    DescMatcher desc_matcher = &T::matches_dynamic_type;
    DescSetter desc_setter = &T::set_dynamic_type;
    Table* table = do_get_or_insert_table(table_ndx, name, desc_matcher,
                                          desc_setter, was_added); // Throws
    return BasicTableRef<T>(static_cast<T*>(table));
}

template<class T>
BasicTableRef<T> Group::get_or_add_table(StringData name, bool* was_added)
{
    static_assert(IsBasicTable<T>::value, "Invalid table type");
    if (!is_attached())
        throw LogicError(LogicError::detached_accessor);
    DescMatcher desc_matcher = &T::matches_dynamic_type;
    DescSetter desc_setter = &T::set_dynamic_type;
    Table* table = do_get_or_add_table(name, desc_matcher,
                                       desc_setter, was_added); // Throws
    return BasicTableRef<T>(static_cast<T*>(table));
}

template<class S>
void Group::to_json(S& out, size_t link_depth,
                    std::map<std::string, std::string>* renames) const
{
    if (!is_attached())
        throw LogicError(LogicError::detached_accessor);

    std::map<std::string, std::string> renames2;
    renames = renames ? renames : &renames2;

    out << "{";

    for (size_t i = 0; i < m_tables.size(); ++i) {
        StringData name = m_table_names.get(i);
        std::map<std::string, std::string>& m = *renames;
        if (m[name] != "")
            name = m[name];

        ConstTableRef table = get_table(i);

        if (i)
            out << ",";
        out << "\"" << name << "\"";
        out << ":";
        table->to_json(out, link_depth, renames);
    }

    out << "}";
}

inline void Group::init_array_parents() noexcept
{
    m_table_names.set_parent(&m_top, 0);
    m_tables.set_parent(&m_top, 1);
}

inline void Group::update_child_ref(size_t child_ndx, ref_type new_ref)
{
    m_tables.set(child_ndx, new_ref);
}

inline ref_type Group::get_child_ref(size_t child_ndx) const noexcept
{
    return m_tables.get_as_ref(child_ndx);
}

inline StringData Group::get_child_name(size_t child_ndx) const noexcept
{
    return m_table_names.get(child_ndx);
}

inline void Group::child_accessor_destroyed(Table*) noexcept
{
    // Ignore
}

inline bool Group::has_cascade_notification_handler() const noexcept
{
    return !!m_notify_handler;
}

inline void Group::set_cascade_notification_handler(std::function<void (const CascadeNotification&)> new_handler) noexcept
{
    m_notify_handler = std::move(new_handler);
}

inline void Group::send_cascade_notification(const CascadeNotification& notification) const
{
    if (m_notify_handler)
        m_notify_handler(notification);
}

inline bool Group::has_schema_change_notification_handler() const noexcept
{
    return !!m_schema_change_handler;
}

inline void Group::set_schema_change_notification_handler(std::function<void ()> new_handler) noexcept
{
    m_schema_change_handler = std::move(new_handler);
}

inline void Group::send_schema_change_notification() const
{
    if (m_schema_change_handler)
        m_schema_change_handler();
}

inline ref_type Group::get_sync_history_ref(Allocator& alloc, ref_type top_ref) noexcept
{
    if (top_ref != 0) {
        Array top(alloc);
        top.init_from_ref(top_ref);
        if (top.size() > s_sync_history_ndx_in_parent)
            return top.get_as_ref(s_sync_history_ndx_in_parent);
    }
    return 0;
 }

inline void Group::set_sync_history_parent(Array& sync_history_root)
{
    REALM_ASSERT(m_top.is_attached());
    REALM_ASSERT(m_top.size() >= 3);
    while (m_top.size() <= s_sync_history_ndx_in_parent)
        m_top.add(0); // Throws
    sync_history_root.set_parent(&m_top, s_sync_history_ndx_in_parent);
}

class Group::TableWriter {
public:
    virtual ref_type write_names(_impl::OutputStream&) = 0;
    virtual ref_type write_tables(_impl::OutputStream&) = 0;
    virtual ~TableWriter() noexcept {}
};

inline const Table* Group::do_get_table(size_t table_ndx, DescMatcher desc_matcher) const
{
    return const_cast<Group*>(this)->do_get_table(table_ndx, desc_matcher); // Throws
}

inline const Table* Group::do_get_table(StringData name, DescMatcher desc_matcher) const
{
    return const_cast<Group*>(this)->do_get_table(name, desc_matcher); // Throws
}

inline void Group::reset_free_space_tracking()
{
    m_alloc.reset_free_space_tracking(); // Throws
}

inline Replication* Group::get_replication() const noexcept
{
    return m_alloc.get_replication();
}

inline void Group::set_replication(Replication* repl) noexcept
{
    m_alloc.set_replication(repl);
}

// The purpose of this class is to give internal access to some, but
// not all of the non-public parts of the Group class.
class _impl::GroupFriend {
public:
    static Allocator& get_alloc(Group& group) noexcept
    {
        return group.m_alloc;
    }

    static Table& get_table(Group& group, size_t ndx_in_group)
    {
        Group::DescMatcher desc_matcher = 0; // Do not check descriptor
        Table* table = group.do_get_table(ndx_in_group, desc_matcher); // Throws
        return *table;
    }

    static const Table& get_table(const Group& group, size_t ndx_in_group)
    {
        Group::DescMatcher desc_matcher = 0; // Do not check descriptor
        const Table* table = group.do_get_table(ndx_in_group, desc_matcher); // Throws
        return *table;
    }

    static Table* get_table(Group& group, StringData name)
    {
        Group::DescMatcher desc_matcher = 0; // Do not check descriptor
        Table* table = group.do_get_table(name, desc_matcher); // Throws
        return table;
    }

    static const Table* get_table(const Group& group, StringData name)
    {
        Group::DescMatcher desc_matcher = 0; // Do not check descriptor
        const Table* table = group.do_get_table(name, desc_matcher); // Throws
        return table;
    }

    static Table& insert_table(Group& group, size_t table_ndx, StringData name,
                               bool require_unique_name)
    {
        Group::DescSetter desc_setter = nullptr; // Do not add any columns
        return *group.do_insert_table(table_ndx, name, desc_setter, require_unique_name);
    }

    static Table& add_table(Group& group, StringData name, bool require_unique_name)
    {
        return insert_table(group, group.size(), name, require_unique_name);
    }

    static Table& get_or_insert_table(Group& group, size_t table_ndx, StringData name,
                                      bool* was_inserted)
    {
        Group::DescMatcher desc_matcher = nullptr; // Do not check descriptor
        Group::DescSetter  desc_setter  = nullptr; // Do not add any columns
        return *group.do_get_or_insert_table(table_ndx, name, desc_matcher, desc_setter, was_inserted);
    }

    static Table& get_or_add_table(Group& group, StringData name, bool* was_inserted)
    {
        Group::DescMatcher desc_matcher = nullptr; // Do not check descriptor
        Group::DescSetter  desc_setter  = nullptr; // Do not add any columns
        return *group.do_get_or_add_table(name, desc_matcher, desc_setter, was_inserted);
    }

    static void send_cascade_notification(const Group& group, const Group::CascadeNotification& notification)
    {
        group.send_cascade_notification(notification);
    }

    static Replication* get_replication(const Group& group) noexcept
    {
        return group.get_replication();
    }

    static void set_replication(Group& group, Replication* repl) noexcept
    {
        group.set_replication(repl);
    }

    static void detach(Group& group) noexcept
    {
        group.detach();
    }

    static void attach_shared(Group& group, ref_type new_top_ref, size_t new_file_size,
                              bool writable)
    {
        group.attach_shared(new_top_ref, new_file_size, writable); // Throws
    }

    static void reset_free_space_tracking(Group& group)
    {
        group.reset_free_space_tracking(); // Throws
    }

    static void remap(Group& group, size_t new_file_size)
    {
        group.remap(new_file_size); // Throws
    }

    static void remap_and_update_refs(Group& group, ref_type new_top_ref, size_t new_file_size)
    {
        group.remap_and_update_refs(new_top_ref, new_file_size); // Throws
    }

    static void advance_transact(Group& group, ref_type new_top_ref, size_t new_file_size,
                                 _impl::NoCopyInputStream& in)
    {
        group.advance_transact(new_top_ref, new_file_size, in); // Throws
    }

    static void create_empty_group_when_missing(Group& group)
    {
        if (!group.m_top.is_attached())
            group.create_empty_group(); // Throws
    }

    static ref_type get_sync_history_ref(Allocator& alloc, ref_type top_ref) noexcept
    {
        return Group::get_sync_history_ref(alloc, top_ref);
    }

    static void set_sync_history_parent(Group& group, Array& sync_history_root)
    {
        group.set_sync_history_parent(sync_history_root); // Throws
    }
};


struct CascadeState: Group::CascadeNotification {
    /// If non-null, then no recursion will be performed for rows of that
    /// table. The effect is then exactly as if all the rows of that table were
    /// added to \a state.rows initially, and then removed again after the
    /// explicit invocations of Table::cascade_break_backlinks_to() (one for
    /// each initiating row). This is used by Table::clear() to avoid
    /// reentrance.
    ///
    /// Must never be set concurrently with stop_on_link_list_column.
    Table* stop_on_table = nullptr;

    /// If non-null, then Table::cascade_break_backlinks_to() will skip the
    /// removal of reciprocal backlinks for the link list at
    /// stop_on_link_list_row_ndx in this column, and no recursion will happen
    /// on its behalf. This is used by LinkView::clear() to avoid reentrance.
    ///
    /// Must never be set concurrently with stop_on_table.
    LinkListColumn* stop_on_link_list_column = nullptr;

    /// Is ignored if stop_on_link_list_column is null.
    size_t stop_on_link_list_row_ndx = 0;

    /// If false, the links field is not needed, so any work done just for that
    /// can be skipped.
    bool track_link_nullifications = false;
};

inline bool Group::CascadeNotification::row::operator==(const row& r) const noexcept
{
    return table_ndx == r.table_ndx && row_ndx == r.row_ndx;
}

inline bool Group::CascadeNotification::row::operator!=(const row& r) const noexcept
{
    return !(*this == r);
}

inline bool Group::CascadeNotification::row::operator<(const row& r) const noexcept
{
    return table_ndx < r.table_ndx || (table_ndx == r.table_ndx && row_ndx < r.row_ndx);
}

} // namespace realm

#endif // REALM_GROUP_HPP<|MERGE_RESOLUTION|>--- conflicted
+++ resolved
@@ -782,31 +782,19 @@
 inline bool Group::is_empty() const noexcept
 {
     if (!is_attached())
-<<<<<<< HEAD
-        throw LogicError(LogicError::detached_accessor);
+        return false;
     if (m_table_names.is_attached())
         return m_table_names.is_empty();
     return true;
-=======
-        return false;
-    REALM_ASSERT(m_table_names.is_attached());
-    return m_table_names.is_empty();
->>>>>>> 1aa240e1
 }
 
 inline size_t Group::size() const noexcept
 {
     if (!is_attached())
-<<<<<<< HEAD
-        throw LogicError(LogicError::detached_accessor);
+        return 0;
     if (m_table_names.is_attached())
         return m_table_names.size();
     return 0;
-=======
-        return 0;
-    REALM_ASSERT(m_table_names.is_attached());
-    return m_table_names.size();
->>>>>>> 1aa240e1
 }
 
 inline StringData Group::get_table_name(size_t table_ndx) const
@@ -825,17 +813,10 @@
 inline size_t Group::find_table(StringData name) const noexcept
 {
     if (!is_attached())
-<<<<<<< HEAD
-        throw LogicError(LogicError::detached_accessor);
+        return 0;
     if (m_table_names.is_attached())
         return m_table_names.find_first(name);
     return not_found;
-=======
-        return 0;
-    REALM_ASSERT(m_table_names.is_attached());
-    size_t ndx = m_table_names.find_first(name);
-    return ndx;
->>>>>>> 1aa240e1
 }
 
 inline TableRef Group::get_table(size_t table_ndx)
