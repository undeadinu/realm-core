/*************************************************************************
 *
 * REALM CONFIDENTIAL
 * __________________
 *
 *  [2011] - [2012] Realm Inc
 *  All Rights Reserved.
 *
 * NOTICE:  All information contained herein is, and remains
 * the property of Realm Incorporated and its suppliers,
 * if any.  The intellectual and technical concepts contained
 * herein are proprietary to Realm Incorporated
 * and its suppliers and may be covered by U.S. and Foreign Patents,
 * patents in process, and are protected by trade secret or copyright law.
 * Dissemination of this information or reproduction of this material
 * is strictly forbidden unless prior written permission is obtained
 * from Realm Incorporated.
 *
 **************************************************************************/
#ifndef REALM_GROUP_SHARED_HPP
#define REALM_GROUP_SHARED_HPP

#ifdef REALM_DEBUG
    #include <time.h> // usleep()
#endif

#include <limits>
#include <realm/util/features.h>
#include <realm/util/thread.hpp>
#include <realm/util/platform_specific_condvar.hpp>
#include <realm/group.hpp>
#include <realm/handover_defs.hpp>
#include <realm/history.hpp>
#include <realm/impl/transact_log.hpp>
#include <realm/replication.hpp>

namespace realm {

namespace _impl {
class SharedGroupFriend;
class WriteLogCollector;
}

/// Thrown by SharedGroup::open() if the lock file is already open in another
/// process which can't share mutexes with this process
struct IncompatibleLockFile: std::runtime_error {
    IncompatibleLockFile():
        std::runtime_error("Incompatible lock file")
    {
    }
};

/// A SharedGroup facilitates transactions.
///
/// When multiple threads or processes need to access a database
/// concurrently, they must do so using transactions. By design,
/// Realm does not allow for multiple threads (or processes) to
/// share a single instance of SharedGroup. Instead, each concurrently
/// executing thread or process must use a separate instance of
/// SharedGroup.
///
/// Each instance of SharedGroup manages a single transaction at a
/// time. That transaction can be either a read transaction, or a
/// write transaction.
///
/// Utility classes ReadTransaction and WriteTransaction are provided
/// to make it safe and easy to work with transactions in a scoped
/// manner (by means of the RAII idiom). However, transactions can
/// also be explicitly started (begin_read(), begin_write()) and
/// stopped (end_read(), commit(), rollback()).
///
/// If a transaction is active when the SharedGroup is destroyed, that
/// transaction is implicitely terminated, either by a call to
/// end_read() or rollback().
///
/// Two processes that want to share a database file must reside on
/// the same host.
///
///
/// Desired exception behavior (not yet fully implemented)
/// ------------------------------------------------------
///
///  - If any data access API function throws an unexpcted exception during a
///    read transaction, the shared group accessor is left in state "error
///    during read".
///
///  - If any data access API function throws an unexpcted exception during a
///    write transaction, the shared group accessor is left in state "error
///    during write".
///
///  - If GroupShared::begin_write() or GroupShared::begin_read() throws an
///    unexpcted exception, the shared group accessor is left in state "no
///    transaction in progress".
///
///  - GroupShared::end_read() and GroupShared::rollback() do not throw.
///
///  - If GroupShared::commit() throws an unexpcted exception, the shared group
///    accessor is left in state "error during write" and the transaction was
///    not comitted.
///
///  - If GroupShared::advance_read() or GroupShared::promote_to_write() throws
///    an unexpcted exception, the shared group accessor is left in state "error
///    during read".
///
///  - If GroupShared::commit_and_continue_as_read() or
///    GroupShared::rollback_and_continue_as_read() throws an unexpcted
///    exception, the shared group accessor is left in state "error during
///    write".
///
/// It has not yet been decided exactly what an "unexpected exception" is, but
/// `std::bad_alloc` is surely one example. On the other hand, an expected
/// exception is one that is mentioned in the function specific documentation,
/// and is used to abort an operation due to a special, but expected condition.
///
/// States
/// ------
///
///  - A newly created shared group accessor is in state "no transaction in
///    progress".
///
///  - In state "error during read", almost all Realm API functions are
///    illegal on the connected group of accessors. The only valid operations
///    are destruction of the shared group, and GroupShared::end_read(). If
///    GroupShared::end_read() is called, the new state becomes "no transaction
///    in progress".
///
///  - In state "error during write", almost all Realm API functions are
///    illegal on the connected group of accessors. The only valid operations
///    are destruction of the shared group, and GroupShared::rollback(). If
///    GroupShared::end_write() is called, the new state becomes "no transaction
///    in progress"
class SharedGroup {
public:
    enum DurabilityLevel {
        durability_Full,
        durability_MemOnly,
        durability_Async    ///< Not yet supported on windows.
    };

    /// \brief Almost equivalent to calling `open(file, no_create, durability,
    /// encryption_key)` on a default constructed instance.
    ///
    /// The major difference is that this constructor will automatically
    /// upgrade the provided database's file format if it is outdated. In order
    /// to prevent this, it is possible to set \a allow_upgrade to `false`.
    ///
    /// If \a allow_upgrade is set to `false`, only two outcomes are possible:
    ///
    /// - the designed database is at the latest version, and can be used;
    /// - the designed database uses a deprecated file format and can not be
    ///   used for neither read or write operations (exception thrown).
    ///
    /// \throw FileFormatUpgradeRequired only if \a allow_upgrade is `false`
    ///        and an upgrade is required.
    explicit SharedGroup(const std::string& file, bool no_create = false,
                         DurabilityLevel durability = durability_Full,
                         const char* encryption_key = 0, bool allow_upgrade = true);

    struct unattached_tag {};

    /// Create a SharedGroup instance in its unattached state. It may
    /// then be attached to a database file later by calling
    /// open(). You may test whether this instance is currently in its
    /// attached state by calling is_attached(). Calling any other
    /// function (except the destructor) while in the unattached state
    /// has undefined behavior.
    SharedGroup(unattached_tag) REALM_NOEXCEPT;

    // close any open database, returning to the unattached state.
    void close() REALM_NOEXCEPT;

    ~SharedGroup() REALM_NOEXCEPT;

    /// Attach this SharedGroup instance to the specified database
    /// file.
    ///
    /// If the database file does not already exist, it will be
    /// created (unless \a no_create is set to true.) When multiple
    /// threads are involved, it is safe to let the first thread, that
    /// gets to it, create the file.
    ///
    /// While at least one instance of SharedGroup exists for a
    /// specific database file, a "lock" file will be present too. The
    /// lock file will be placed in the same directory as the database
    /// file, and its name will be derived by appending ".lock" to the
    /// name of the database file.
    ///
    /// When multiple SharedGroup instances refer to the same file,
    /// they must specify the same durability level, otherwise an
    /// exception will be thrown.
    ///
    /// Calling open() on a SharedGroup instance that is already in
    /// the attached state has undefined behavior.
    ///
    /// \param file Filesystem path to a Realm database file.
    ///
    /// \throw util::File::AccessError If the file could not be
    /// opened. If the reason corresponds to one of the exception
    /// types that are derived from util::File::AccessError, the
    /// derived exception type is thrown. Note that InvalidDatabase is
    /// among these derived exception types.
    void open(const std::string& file, bool no_create = false,
              DurabilityLevel = durability_Full,
              const char* encryption_key = 0);

    /// \brief Almost equivalent to calling `open(repl, durability,
    /// encryption_key)` on a default constructed instance.
    ///
    /// The major difference is that this constructor will automatically
    /// upgrade the provided database's file format if it is outdated. In order
    /// to prevent this, it is possible to set \a allow_upgrade to `false`.
    ///
    /// If \a allow_upgrade is set to `false`, only two outcomes are possible:
    ///
    /// - the designed database is at the latest version, and can be used;
    /// - the designed database uses a deprecated file format and can not be
    ///   used for neither read or write operations (exception thrown).
    ///
    /// \throw FileFormatUpgradeRequired only if \a allow_upgrade is `false`
    ///        and an upgrade is required.
    explicit SharedGroup(Replication& repl,
                         DurabilityLevel durability = durability_Full,
                         const char* encryption_key = 0, bool allow_upgrade = true);

    /// Open this group in replication mode. The specified Replication
    /// instance must remain in exixtence for as long as the
    /// SharedGroup.
    void open(Replication&, DurabilityLevel = durability_Full,
              const char* encryption_key = 0);

    /// A SharedGroup may be created in the unattached state, and then
    /// later attached to a file with a call to open(). Calling any
    /// function other than open(), is_attached(), and ~SharedGroup()
    /// on an unattached instance results in undefined behavior.
    bool is_attached() const REALM_NOEXCEPT;

    /// Reserve disk space now to avoid allocation errors at a later
    /// point in time, and to minimize on-disk fragmentation. In some
    /// cases, less fragmentation translates into improved
    /// performance.
    ///
    /// When supported by the system, a call to this function will
    /// make the database file at least as big as the specified size,
    /// and cause space on the target device to be allocated (note
    /// that on many systems on-disk allocation is done lazily by
    /// default). If the file is already bigger than the specified
    /// size, the size will be unchanged, and on-disk allocation will
    /// occur only for the initial section that corresponds to the
    /// specified size. On systems that do not support preallocation,
    /// this function has no effect. To know whether preallocation is
    /// supported by Realm on your platform, call
    /// util::File::is_prealloc_supported().
    ///
    /// It is an error to call this function on an unattached shared
    /// group. Doing so will result in undefined behavior.
    void reserve(std::size_t size_in_bytes);

    /// Querying for changes:
    ///
    /// NOTE:
    /// "changed" means that one or more commits has been made to the database
    /// since the SharedGroup (on which wait_for_change() is called) last
    /// started, committed, promoted or advanced a transaction.
    ///
    /// No distinction is made between changes done by another process
    /// and changes done by another thread in the same process as the caller.
    ///
    /// Has db been changed ?
    bool has_changed();

#ifndef __APPLE__
    /// The calling thread goes to sleep until the database is changed, or
    /// until wait_for_change_release() is called. After a call to wait_for_change_release()
    /// further calls to wait_for_change() will return immediately. To restore
    /// the ability to wait for a change, a call to enable_wait_for_change()
    /// is required. Return true if the database has changed, false if it might have.
    bool wait_for_change();

    /// release any thread waiting in wait_for_change() on *this* SharedGroup.
    void wait_for_change_release();

    /// re-enable waiting for change
    void enable_wait_for_change();
#endif
    // Transactions:

    struct VersionID {
        uint_fast64_t version;
        uint_fast32_t index;
        VersionID(const VersionID& v)
        {
            version = v.version;
            index = v.index;
        }
        VersionID(uint_fast64_t version = 0, uint_fast32_t index = 0)
        {
            this->version = version;
            this->index = index;
        }
        bool operator==(const VersionID& other) { return version == other.version; }
        bool operator!=(const VersionID& other) { return version != other.version; }
        bool operator<(const VersionID& other) { return version < other.version; }
        bool operator<=(const VersionID& other) { return version <= other.version; }
        bool operator>(const VersionID& other) { return version > other.version; }
        bool operator>=(const VersionID& other) { return version >= other.version; }
    };

    using version_type = uint_fast64_t;

    /// Thrown by begin_read() if the specified version does not correspond to a
    /// bound (or tethered) snapshot.
    struct BadVersion;


    //@{

    /// begin_read() initiates a new read transaction. A read transaction is
    /// bound to, and provides access to a particular snapshot of the underlying
    /// Realm (in general the latest snapshot, but see \a version). It cannot be
    /// used to modify the Realm, and in that sense, a read transaction is not a
    /// real transaction.
    ///
    /// begin_write() initiates a new write transaction. A write transaction
    /// allows the application to both read and modify the underlying Realm
    /// file. At most one write transaction can be in progress at any given time
    /// for a particular underlying Realm file. If another write transaction is
    /// already in progress, begin_write() will block the caller until the other
    /// write transaction terminates. No guarantees are made about the order in
    /// which multiple concurrent requests will be served.
    ///
    /// It is an error to call begin_read() or begin_write() on a SharedGroup
    /// object with an active read or write transaction.
    ///
    /// If begin_read() or begin_write() throws, no transaction is initiated,
    /// and the application may try to initiate a new read or write transaction
    /// later.
    ///
    /// end_read() terminates the active read transaction. If no read
    /// transaction is active, end_read() does nothing. It is an error to call
    /// this function on a SharedGRoup object with an active write
    /// transaction. end_read() does not throw.
    ///
    /// commit() commits all changes performed in the context of the active
    /// write transaction, and thereby terminates that transaction. This
    /// produces a new snapshot in the underlying Realm. commit() returns the
    /// version associated with the new snapshot. It is an error to call
    /// commit() when there is no active write transaction. If commit() throws,
    /// no changes will have been committed, and the transaction will still be
    /// active, but in a bad state. In that case, the application must either
    /// call rollback() to terminate the bad transaction (in which case a new
    /// transaction can be initiated), call close() which also terminates the
    /// bad transaction, or destroy the SharedGroup object entirely. When the
    /// transaction is in a bad state, the application is not allowed to call
    /// any method on the Group accessor or on any of its subordinate accessors
    /// (Table, Row, Descriptor). Note that the transaction is also left in a
    /// bad state when a modifying operation on any subordinate accessor throws.
    ///
    /// rollback() terminates the active write transaction and discards any
    /// changes performed in the context of it. If no write transaction is
    /// active, rollback() does nothing. It is an error to call this function in
    /// a SharedGroup object with an active read transaction. rollback() does
    /// not throw.
    ///
    /// the Group accessor and all subordinate accessors (Table, Row,
    /// Descriptor) that are obtained in the context of a particular read or
    /// write transaction will become detached upon termination of that
    /// transaction, which means that they can no longer be used to access the
    /// underlying objects.
    ///
    /// Subordinate accessors that were detatched at the end of the previous
    /// read or write transaction will not be automatically reattached when a
    /// new transaction is initiated. The application must reobtain new
    /// accessors during a new transaction to regain access to the underlying
    /// objects.
    ///
    /// \param version If specified, this must be the version associated with a
    /// *bound* snapshot. A snapshot is said to be bound (or tethered) if there
    /// is at least one active read or write transaction bound to it. A read
    /// transaction is bound to the snapshot that it provides access to. A write
    /// transaction is bound to the latest snapshot available at the time of
    /// initiation of the write transaction. If the specified version is not
    /// associated with a bound snapshot, this function throws BadVersion.
    ///
    /// \throw BadVersion Thrown by begin_read() if the specified version does
    /// not correspond to a bound (or tethered) snapshot.

    const Group& begin_read(VersionID version = VersionID());
    void end_read() REALM_NOEXCEPT;
    Group& begin_write();
    version_type commit();
    void rollback() REALM_NOEXCEPT;

    //@}


    /// Get a version id which may be used to request a different SharedGroup
    /// to start transaction at a specific version.
    VersionID get_version_of_current_transaction();

    /// Report the number of distinct versions currently stored in the database.
    /// Note: the database only cleans up versions as part of commit, so ending
    /// a read transaction will not immediately release any versions.
    uint_fast64_t get_number_of_versions();

    /// Compact the database file.
    /// - The method will throw if called inside a transaction.
    /// - The method will throw if called in unattached state.
    /// - The method will return false if other SharedGroups are accessing the database
    ///   in which case compaction is not done. This is not necessarily an error.
    /// It will return true following succesful compaction.
    /// While compaction is in progress, attempts by other
    /// threads or processes to open the database will wait.
    /// Be warned that resource requirements for compaction is proportional to the amount
    /// of live data in the database.
    /// Compaction works by writing the database contents to a temporary databasefile and
    /// then replacing the database with the temporary one. The name of the temporary
    /// file is formed by appending ".tmp_compaction_space" to the name of the databse
    ///
    /// FIXME: This function is not yet implemented in an exception-safe manner,
    /// therefore, if it throws, the application should not attempt to
    /// continue. If may not even be safe to destroy the SharedGroup object.
    bool compact();

#ifdef REALM_DEBUG
    void test_ringbuf();
#endif

    /// To handover a table view, query, linkview or row accessor of type T, you must
    /// wrap it into a Handover<T> for the transfer. Wrapping and unwrapping of a handover
    /// object is done by the methods 'export_for_handover()' and 'import_from_handover()'
    /// declared below. 'export_for_handover()' returns a Handover object, and
    /// 'import_for_handover()' consumes that object, producing a new accessor which
    /// is ready for use in the context of the importing SharedGroup.
    ///
    /// The Handover always creates a new accessor object at the importing side.
    /// For TableViews, there are 3 forms of handover.
    ///
    /// - with payload move: the payload is handed over and ends up as a payload
    ///   held by the accessor at the importing side. The accessor on the exporting
    ///   side will rerun its query and generate a new payload, if TableView::sync_if_needed() is
    ///   called. If the original payload was in sync at the exporting side, it will
    ///   also be in sync at the importing side. This is indicated to handover_export()
    ///   by the argument MutableSourcePayload::Move
    ///
    /// - with payload copy: a copy of the payload is handed over, so both the accessors
    ///   on the exporting side *and* the accessors created at the importing side has
    ///   their own payload. This is indicated to handover_export() by the argument
    ///   ConstSourcePayload::Copy
    ///
    /// - without payload: the payload stays with the accessor on the exporting
    ///   side. On the importing side, the new accessor is created without payload.
    ///   a call to TableView::sync_if_needed() will trigger generation of a new payload.
    ///   This form of handover is indicated to handover_export() by the argument
    ///   ConstSourcePayload::Stay.
    ///
    /// For all other (non-TableView) accessors, handover is done with payload copy,
    /// since the payload is trival.
    ///
    /// Handover *without* payload is useful when you want to ship a tableview with its query for
    /// execution in a background thread. Handover with *payload move* is useful when you want to
    /// transfer the result back.
    ///
    /// Handover *without* payload or with payload copy is guaranteed *not* to change
    /// the accessors on the exporting side and is mutually exclusive with respect to
    /// advance_read(), promote_to_write etc - but it is not interlocked with deletion of
    /// the accessors: The caller must ensure that the accessors relevant for the export
    /// operation stays valid for the duration of the export. Usually, this is trivially
    /// ensured because the reference to the accessor will keep it alive.
    ///
    /// Handover is also *not* interlocked with other operations on the TableView, because
    /// it would require lots of locking.
    /// This is a decision we might have to change! (FIXME)
    ///
    /// Handover with payload *move* is *not* thread safe and should be carried out
    /// by the thread that "owns" the involved accessors.
    ///
    /// Handover is transitive:
    /// If the object being handed over depends on other views (table- or link- ), those
    /// objects will be handed over as well. The mode of handover (payload copy, payload
    /// move, without payload) is applied recursively. Note: If you are handing over
    /// a tableview dependent upon another tableview and using MutableSourcePayload::Move,
    /// you are on thin ice!
    ///
    /// On the importing side, the toplevel accessor being created during import takes ownership
    /// of all other accessors (if any) being created as part of the import.

    /// Type used to support handover of accessors between shared groups.
    template<typename T> struct Handover;

    /// thread-safe/const export (mode is Stay or Copy)
    /// during export, the following operations on the shared group is locked:
    /// - advance_read(), promote_to_write(), commit_and_continue_as_read(),
    ///   rollback_and_continue_as_read(), close()
    template<typename T>
    std::unique_ptr<Handover<T>> export_for_handover(const T& accessor, ConstSourcePayload mode);

    // specialization for handover of Rows
    template<typename T>
    std::unique_ptr<Handover<BasicRow<T>>> export_for_handover(const BasicRow<T>& accessor);

    // destructive export (mode is Move)
    template<typename T>
    std::unique_ptr<Handover<T>> export_for_handover(T& accessor, MutableSourcePayload mode);

    /// Import an accessor wrapped in a handover object. The import will fail if the
    /// importing SharedGroup is viewing a version of the database that is different
    /// from the exporting SharedGroup. The call to import_from_handover is not thread-safe.
    template<typename T>
    std::unique_ptr<T> import_from_handover(std::unique_ptr<Handover<T>> handover);

    // we need to special case handling of LinkViews, because they are ref counted.
    std::unique_ptr<Handover<LinkView>> export_linkview_for_handover(const LinkViewRef& accessor);
    LinkViewRef import_linkview_from_handover(std::unique_ptr<Handover<LinkView>> handover);

private:
    struct SharedInfo;
    struct ReadCount;
    struct ReadLockInfo {
        uint_fast64_t   m_version;
        uint_fast32_t   m_reader_idx;
        ref_type        m_top_ref;
        size_t          m_file_size;
        // FIXME: Bad initialization as std::size_t is not necessarily equal to uint_fast64_t.
        ReadLockInfo() : m_version(std::numeric_limits<std::size_t>::max()),
                         m_reader_idx(0), m_top_ref(0), m_file_size(0) {};
    };
    class ReadLockUnlockGuard;

    // Member variables
    Group      m_group;
    ReadLockInfo m_readlock;
    uint_fast32_t   m_local_max_entry;
    util::File m_file;
    util::File::Map<SharedInfo> m_file_map; // Never remapped
    util::File::Map<SharedInfo> m_reader_map;
    bool m_wait_for_change_enabled;
    std::string m_lockfile_path;
    std::string m_db_path;
    const char* m_key;
    enum TransactStage {
        transact_Ready,
        transact_Reading,
        transact_Writing
    };
    TransactStage m_transact_stage;
    util::Mutex m_handover_lock;
#ifndef _WIN32
    util::PlatformSpecificCondVar m_room_to_write;
    util::PlatformSpecificCondVar m_work_to_do;
    util::PlatformSpecificCondVar m_daemon_becomes_ready;
    util::PlatformSpecificCondVar m_new_commit_available;
#endif

    void open(const std::string& file, bool no_create, DurabilityLevel,
              bool is_backend, const char* encryption_key);

    // Ring buffer managment
    bool        ringbuf_is_empty() const REALM_NOEXCEPT;
    std::size_t ringbuf_size() const REALM_NOEXCEPT;
    std::size_t ringbuf_capacity() const REALM_NOEXCEPT;
    bool        ringbuf_is_first(std::size_t ndx) const REALM_NOEXCEPT;
    void        ringbuf_remove_first() REALM_NOEXCEPT;
    std::size_t ringbuf_find(uint64_t version) const REALM_NOEXCEPT;
    ReadCount&  ringbuf_get(std::size_t ndx) REALM_NOEXCEPT;
    ReadCount&  ringbuf_get_first() REALM_NOEXCEPT;
    ReadCount&  ringbuf_get_last() REALM_NOEXCEPT;
    void        ringbuf_put(const ReadCount& v);
    void        ringbuf_expand();

    // Grab the latest readlock and update readlock info. Compare latest against
    // current (before updating) and determine if the version is the same as before.
    // As a side effect update memory mapping to ensure that the ringbuffer entries
    // referenced in the readlock info is accessible.
    // The caller may provide an uninitialized readlock in which case same_as_before
    // is given an undefined value.
    void grab_latest_readlock(ReadLockInfo& readlock, bool& same_as_before);

    // Try to grab a readlock for a specific version. Fails if the version is no longer
    // accessible.
    bool grab_specific_readlock(ReadLockInfo& readlock, bool& same_as_before,
                                VersionID specific_version);

    // Release a specific readlock. The readlock info MUST have been obtained by a
    // call to grab_latest_readlock() or grab_specific_readlock().
    void release_readlock(ReadLockInfo& readlock) REALM_NOEXCEPT;

    void do_begin_read(VersionID);
    void do_end_read() REALM_NOEXCEPT;
    void do_begin_write();
    version_type do_commit();
    void do_end_write() REALM_NOEXCEPT;

public:
    // return the current version of the database - note, this is not necessarily
    // the version seen by any currently open transactions.
    uint_fast64_t get_current_version();
private:

    // make sure the given index is within the currently mapped area.
    // if not, expand the mapped area. Returns true if the area is expanded.
    bool grow_reader_mapping(uint_fast32_t index);

    // Must be called only by someone that has a lock on the write
    // mutex.
    void low_level_commit(uint_fast64_t new_version);

    void do_async_commits();

    void upgrade_file_format();

    //@{
    /// See LangBindHelper.
    template<class O> void advance_read(History&, O* observer, VersionID);
    template<class O> void promote_to_write(History&, O* observer);
    void commit_and_continue_as_read();
    template<class O> void rollback_and_continue_as_read(History&, O* observer);
    //@}

    // Advance the readlock to the given version and return the transaction logs
    // between the old version and the given version, or nullptr if none.
    std::unique_ptr<BinaryData[]> advance_readlock(History&, VersionID specific_version);

    int get_file_format() const REALM_NOEXCEPT;

    friend class _impl::SharedGroupFriend;
};



class ReadTransaction {
public:
    ReadTransaction(SharedGroup& sg):
        m_shared_group(sg)
    {
        m_shared_group.begin_read(); // Throws
    }

    ~ReadTransaction() REALM_NOEXCEPT
    {
        m_shared_group.end_read();
    }

    bool has_table(StringData name) const REALM_NOEXCEPT
    {
        return get_group().has_table(name);
    }

    ConstTableRef get_table(std::size_t table_ndx) const
    {
        return get_group().get_table(table_ndx); // Throws
    }

    ConstTableRef get_table(StringData name) const
    {
        return get_group().get_table(name); // Throws
    }

    template<class T> BasicTableRef<const T> get_table(StringData name) const
    {
        return get_group().get_table<T>(name); // Throws
    }

    const Group& get_group() const REALM_NOEXCEPT;

private:
    SharedGroup& m_shared_group;
};


class WriteTransaction {
public:
    WriteTransaction(SharedGroup& sg):
        m_shared_group(&sg)
    {
        m_shared_group->begin_write(); // Throws
    }

    ~WriteTransaction() REALM_NOEXCEPT
    {
        if (m_shared_group)
            m_shared_group->rollback();
    }

    bool has_table(StringData name) const REALM_NOEXCEPT
    {
        return get_group().has_table(name);
    }

    TableRef get_table(std::size_t table_ndx) const
    {
        return get_group().get_table(table_ndx); // Throws
    }

    TableRef get_table(StringData name) const
    {
        return get_group().get_table(name); // Throws
    }

    TableRef add_table(StringData name, bool require_unique_name = true) const
    {
        return get_group().add_table(name, require_unique_name); // Throws
    }

    TableRef get_or_add_table(StringData name, bool* was_added = 0) const
    {
        return get_group().get_or_add_table(name, was_added); // Throws
    }

    template<class T> BasicTableRef<T> get_table(StringData name) const
    {
        return get_group().get_table<T>(name); // Throws
    }

    template<class T>
    BasicTableRef<T> add_table(StringData name, bool require_unique_name = true) const
    {
        return get_group().add_table<T>(name, require_unique_name); // Throws
    }

    template<class T> BasicTableRef<T> get_or_add_table(StringData name, bool* was_added = 0) const
    {
        return get_group().get_or_add_table<T>(name, was_added); // Throws
    }

    Group& get_group() const REALM_NOEXCEPT;

    SharedGroup::version_type commit()
    {
        REALM_ASSERT(m_shared_group);
        SharedGroup::version_type new_version = m_shared_group->commit();
        m_shared_group = nullptr;
        return new_version;
    }

    void rollback() REALM_NOEXCEPT
    {
        REALM_ASSERT(m_shared_group);
        m_shared_group->rollback();
        m_shared_group = nullptr;
    }

private:
    SharedGroup* m_shared_group;
};






// Implementation:

struct SharedGroup::BadVersion: std::exception {};

inline SharedGroup::SharedGroup(const std::string& file, bool no_create,
                                DurabilityLevel durability, const char* encryption_key,
                                bool allow_upgrade):
    m_group(Group::shared_tag())
{
    open(file, no_create, durability, encryption_key); // Throws

    if (!allow_upgrade && m_group.file_format_upgrade_required()) {
        close();
        throw FileFormatUpgradeRequired();
    }

    upgrade_file_format(); // Throws
}

inline SharedGroup::SharedGroup(unattached_tag) REALM_NOEXCEPT:
    m_group(Group::shared_tag())
{
}

inline SharedGroup::SharedGroup(Replication& repl, DurabilityLevel durability,
                                const char* encryption_key, bool allow_upgrade):
    m_group(Group::shared_tag())
{
    open(repl, durability, encryption_key); // Throws

    if (!allow_upgrade && m_group.file_format_upgrade_required())
        throw FileFormatUpgradeRequired();

    upgrade_file_format(); // Throws
}

inline void SharedGroup::open(const std::string& path, bool no_create_file,
                              DurabilityLevel durability, const char* encryption_key)
{
    bool is_backend = false;
    open(path, no_create_file, durability, is_backend, encryption_key); // Throws
}

inline bool SharedGroup::is_attached() const REALM_NOEXCEPT
{
    return m_file_map.is_attached();
}

class SharedGroup::ReadLockUnlockGuard {
public:
    ReadLockUnlockGuard(SharedGroup& shared_group, ReadLockInfo& read_lock) REALM_NOEXCEPT:
        m_shared_group(shared_group),
        m_read_lock(&read_lock)
    {
    }
    ~ReadLockUnlockGuard() REALM_NOEXCEPT
    {
        if (m_read_lock)
            m_shared_group.release_readlock(*m_read_lock);
    }
    void release() REALM_NOEXCEPT
    {
        m_read_lock = 0;
    }
private:
    SharedGroup& m_shared_group;
    ReadLockInfo* m_read_lock;
};


template<typename T> struct SharedGroup::Handover {
    std::unique_ptr<typename T::Handover_patch> patch;
    std::unique_ptr<T> clone;
    VersionID version;
};

template<typename T>
std::unique_ptr<SharedGroup::Handover<T>> SharedGroup::export_for_handover(const T& accessor, ConstSourcePayload mode)
{
    util::LockGuard lg(m_handover_lock);
    if (m_transact_stage != transact_Reading)
        throw LogicError(LogicError::wrong_transact_state);
    std::unique_ptr<Handover<T>> result(new Handover<T>());
    // Implementation note:
    // often, the return value from clone will be T*, BUT it may be ptr to some base of T
    // instead, so we must cast it to T*. This is alway safe, because no matter the type, 
    // clone() will clone the actual accessor instance, and hence return an instance of the
    // same type.
    result->clone.reset(dynamic_cast<T*>(accessor.clone_for_handover(result->patch, mode).release()));
    result->version = get_version_of_current_transaction();
    return move(result);
}


template<typename T>
std::unique_ptr<SharedGroup::Handover<BasicRow<T>>> SharedGroup::export_for_handover(const BasicRow<T>& accessor)
{
    util::LockGuard lg(m_handover_lock);
    if (m_transact_stage != transact_Reading)
        throw LogicError(LogicError::wrong_transact_state);
    std::unique_ptr<Handover<BasicRow<T>>> result(new Handover<BasicRow<T>>());
    // See implementation note above.
    result->clone.reset(dynamic_cast<BasicRow<T>*>(accessor.clone_for_handover(result->patch).release()));
    result->version = get_version_of_current_transaction();
    return move(result);
}


template<typename T>
std::unique_ptr<SharedGroup::Handover<T>> SharedGroup::export_for_handover(T& accessor, MutableSourcePayload mode)
{
    // We'll take a lock here for the benefit of users truly knowing what they are doing.
    util::LockGuard lg(m_handover_lock);
    if (m_transact_stage != transact_Reading)
        throw LogicError(LogicError::wrong_transact_state);
    std::unique_ptr<Handover<T>> result(new Handover<T>());
    // see implementation note above.
    result->clone.reset(dynamic_cast<T*>(accessor.clone_for_handover(result->patch, mode).release()));
    result->version = get_version_of_current_transaction();
    return move(result);
}


template<typename T>
std::unique_ptr<T> SharedGroup::import_from_handover(std::unique_ptr<SharedGroup::Handover<T>> handover)
{
    if (handover->version != get_version_of_current_transaction()) {
        throw BadVersion();
    }
    std::unique_ptr<T> result = move(handover->clone);
    result->apply_and_consume_patch(handover->patch, m_group);
    return result;
}


template<class O>
inline void SharedGroup::advance_read(History& history, O* observer, VersionID version)
{
    if (m_transact_stage != transact_Reading)
        throw LogicError(LogicError::wrong_transact_state);

    util::LockGuard lg(m_handover_lock);
    ReadLockInfo old_readlock = m_readlock;
    std::unique_ptr<BinaryData[]> changesets = advance_readlock(history, version); // Throws
    ReadLockUnlockGuard rlug(*this, old_readlock);
    if (!changesets)
        return;
    size_t num_changesets = size_t(m_readlock.m_version - old_readlock.m_version);
    const BinaryData* changesets_begin = changesets.get();
    const BinaryData* changesets_end = changesets_begin + num_changesets;

    if (observer) {
        _impl::TransactLogParser parser;
        _impl::MultiLogNoCopyInputStream in(changesets_begin, changesets_end);
        parser.parse(in, *observer); // Throws
        observer->parse_complete(); // Throws
    }
    _impl::MultiLogNoCopyInputStream in(changesets_begin, changesets_end);
    using gf = _impl::GroupFriend;
    gf::advance_transact(m_group, m_readlock.m_top_ref, m_readlock.m_file_size, in); // Throws
}

template<class O> inline void SharedGroup::promote_to_write(History& history, O* observer)
{
    if (m_transact_stage != transact_Reading)
        throw LogicError(LogicError::wrong_transact_state);

    do_begin_write(); // Throws
    try {
        VersionID version = VersionID(); // Latest
        advance_read(history, observer, version); // Throws

        Replication* repl = m_group.get_replication();
        REALM_ASSERT(repl);
        version_type current_version = m_readlock.m_version;
        repl->initiate_transact(*this, current_version); // Throws
    }
    catch (...) {
        do_end_write();
        throw;
    }

    m_transact_stage = transact_Writing;
}

inline void SharedGroup::commit_and_continue_as_read()
{
    if (m_transact_stage != transact_Writing)
        throw LogicError(LogicError::wrong_transact_state);

    util::LockGuard lg(m_handover_lock);
    do_commit(); // Throws

    // advance readlock but dont update accessors:
    // As this is done under lock, along with the addition above of the newest commit,
    // we know for certain that the readlock we will grab WILL refer to our own newly
    // completed commit.
    release_readlock(m_readlock);

    bool dummy;
    grab_latest_readlock(m_readlock, dummy); // Throws

    do_end_write();

    // Free memory that was allocated during the write transaction.
    using gf = _impl::GroupFriend;
    gf::reset_free_space_tracking(m_group); // Throws

    // Remap file if it has grown, and update refs in underlying node structure
    gf::remap_and_update_refs(m_group, m_readlock.m_top_ref, m_readlock.m_file_size); // Throws

    m_transact_stage = transact_Reading;
}

template<class O>
inline void SharedGroup::rollback_and_continue_as_read(History& history, O* observer)
{
    if (m_transact_stage != transact_Writing)
        throw LogicError(LogicError::wrong_transact_state);

    util::LockGuard lg(m_handover_lock);

    // Mark all managed space (beyond the attached file) as free.
    using gf = _impl::GroupFriend;
    gf::reset_free_space_tracking(m_group); // Throws

    BinaryData uncommitted_changes = history.get_uncommitted_changes();

    // FIXME: We are currently creating two transaction log parsers, one here,
    // and one in advance_transact(). That is wasteful as the parser creation is
    // expensive.
    _impl::SimpleInputStream in(uncommitted_changes.data(), uncommitted_changes.size());
    _impl::TransactLogParser parser; // Throws
    _impl::TransactReverser reverser;
    parser.parse(in, reverser); // Throws

    if (observer && uncommitted_changes.size()) {
        _impl::ReversedNoCopyInputStream reversed_in(reverser);
        parser.parse(reversed_in, *observer); // Throws
        observer->parse_complete(); // Throws
    }

    _impl::ReversedNoCopyInputStream reversed_in(reverser);
    gf::advance_transact(m_group, m_readlock.m_top_ref, m_readlock.m_file_size,
                         reversed_in); // Throws

    do_end_write();

    Replication* repl = gf::get_replication(m_group);
    REALM_ASSERT(repl);
    repl->abort_transact(*this);

    m_transact_stage = transact_Reading;
}

inline void SharedGroup::upgrade_file_format()
{
<<<<<<< HEAD
    // FIXME: ExceptionSafety: This function does not appear to be exception
    // safe. For example, it can leak read locks.

    // Please revisit upgrade logic when library_file_format is bumped beyond 3
    REALM_ASSERT(SlabAlloc::library_file_format == 3);
=======
    // Upgrade file format from 2 to 3 (no-op if already 3). In a multithreaded scenario multiple threads may set
    // upgrade = true, but that is ok, because the calls to m_group.upgrade_file_format() is serialized, and that
    // call returns immediately if it finds that the upgrade is already complete.
    bool upgrade = m_group.file_format_upgrade_required();
>>>>>>> a7bfe98e

    // First a non-threadsafe but fast check
    int file_format = m_group.get_file_format();
    REALM_ASSERT(file_format <= SlabAlloc::library_file_format);
    bool upgrade = (file_format < SlabAlloc::library_file_format);
    if (upgrade) {

#ifdef REALM_DEBUG
        // Sleep 0.2 seconds to create a simple thread-barrier for the two threads in the
        // TEST(Upgrade_Database_2_3_Writes_New_File_Format_new) unit test. See the unit test for details.
#ifdef _WIN32
        _sleep(200);
#else
        // sleep() takes seconds and usleep() is deprecated, so use nanosleep()
        timespec ts;
        ts.tv_sec = 0;
        ts.tv_nsec = 200000000;
        nanosleep(&ts, 0);
#endif
#endif

        begin_write();
        // upgrade_file_format() will also check if upgrade is needed, which happens thread safely
        // due to this write transaction
        m_group.upgrade_file_format();
        commit();
    }
}

inline int SharedGroup::get_file_format() const REALM_NOEXCEPT
{
    return m_group.get_file_format();
}


// The purpose of this class is to give internal access to some, but
// not all of the non-public parts of the SharedGroup class.
class _impl::SharedGroupFriend {
public:
    static Group& get_group(SharedGroup& sg) REALM_NOEXCEPT
    {
        return sg.m_group;
    }

    template<class O>
    static void advance_read(SharedGroup& sg, History& hist, O* obs, SharedGroup::VersionID ver)
    {
        sg.advance_read(hist, obs, ver); // Throws
    }

    template<class O> static void promote_to_write(SharedGroup& sg, History& hist, O* obs)
    {
        sg.promote_to_write(hist, obs); // Throws
    }

    static void commit_and_continue_as_read(SharedGroup& sg)
    {
        sg.commit_and_continue_as_read(); // Throws
    }

    template<class O>
    static void rollback_and_continue_as_read(SharedGroup& sg, History& hist, O* obs)
    {
        sg.rollback_and_continue_as_read(hist, obs); // Throws
    }

    static void async_daemon_open(SharedGroup& sg, const std::string& file)
    {
        bool no_create = true;
        SharedGroup::DurabilityLevel durability = SharedGroup::durability_Async;
        bool is_backend = true;
        const char* encryption_key = 0;
        sg.open(file, no_create, durability, is_backend, encryption_key); // Throws
    }

    static int get_file_format(const SharedGroup& sg) REALM_NOEXCEPT
    {
        return sg.get_file_format();
    }
};

inline const Group& ReadTransaction::get_group() const REALM_NOEXCEPT
{
    using sgf = _impl::SharedGroupFriend;
    return sgf::get_group(m_shared_group);
}

inline Group& WriteTransaction::get_group() const REALM_NOEXCEPT
{
    REALM_ASSERT(m_shared_group);
    using sgf = _impl::SharedGroupFriend;
    return sgf::get_group(*m_shared_group);
}

} // namespace realm

#endif // REALM_GROUP_SHARED_HPP<|MERGE_RESOLUTION|>--- conflicted
+++ resolved
@@ -137,24 +137,17 @@
         durability_Async    ///< Not yet supported on windows.
     };
 
-    /// \brief Almost equivalent to calling `open(file, no_create, durability,
-    /// encryption_key)` on a default constructed instance.
-    ///
-    /// The major difference is that this constructor will automatically
-    /// upgrade the provided database's file format if it is outdated. In order
-    /// to prevent this, it is possible to set \a allow_upgrade to `false`.
-    ///
-    /// If \a allow_upgrade is set to `false`, only two outcomes are possible:
-    ///
-    /// - the designed database is at the latest version, and can be used;
-    /// - the designed database uses a deprecated file format and can not be
-    ///   used for neither read or write operations (exception thrown).
-    ///
-    /// \throw FileFormatUpgradeRequired only if \a allow_upgrade is `false`
-    ///        and an upgrade is required.
+    /// \brief Same as calling the corrsponding version of open() on a instance
+    /// constructed in the unattached state.
     explicit SharedGroup(const std::string& file, bool no_create = false,
                          DurabilityLevel durability = durability_Full,
-                         const char* encryption_key = 0, bool allow_upgrade = true);
+                         const char* encryption_key = 0, bool allow_file_format_upgrade = true);
+
+    /// \brief Same as calling the corrsponding version of open() on a instance
+    /// constructed in the unattached state.
+    explicit SharedGroup(Replication& repl,
+                         DurabilityLevel durability = durability_Full,
+                         const char* encryption_key = 0, bool allow_file_format_upgrade = true);
 
     struct unattached_tag {};
 
@@ -166,67 +159,59 @@
     /// has undefined behavior.
     SharedGroup(unattached_tag) REALM_NOEXCEPT;
 
-    // close any open database, returning to the unattached state.
-    void close() REALM_NOEXCEPT;
-
     ~SharedGroup() REALM_NOEXCEPT;
 
-    /// Attach this SharedGroup instance to the specified database
-    /// file.
-    ///
-    /// If the database file does not already exist, it will be
-    /// created (unless \a no_create is set to true.) When multiple
-    /// threads are involved, it is safe to let the first thread, that
-    /// gets to it, create the file.
-    ///
-    /// While at least one instance of SharedGroup exists for a
-    /// specific database file, a "lock" file will be present too. The
-    /// lock file will be placed in the same directory as the database
-    /// file, and its name will be derived by appending ".lock" to the
-    /// name of the database file.
-    ///
-    /// When multiple SharedGroup instances refer to the same file,
-    /// they must specify the same durability level, otherwise an
-    /// exception will be thrown.
-    ///
-    /// Calling open() on a SharedGroup instance that is already in
-    /// the attached state has undefined behavior.
+    /// Attach this SharedGroup instance to the specified database file.
+    ///
+    /// If the database file does not already exist, it will be created (unless
+    /// \a no_create is set to true.) When multiple threads are involved, it is
+    /// safe to let the first thread, that gets to it, create the file.
+    ///
+    /// While at least one instance of SharedGroup exists for a specific
+    /// database file, a "lock" file will be present too. The lock file will be
+    /// placed in the same directory as the database file, and its name will be
+    /// derived by appending ".lock" to the name of the database file.
+    ///
+    /// When multiple SharedGroup instances refer to the same file, they must
+    /// specify the same durability level, otherwise an exception will be
+    /// thrown.
+    ///
+    /// If \a allow_file_format_ugrade is set to `true`, this function will
+    /// automatically upgrade the file format used in the specified Realm file
+    /// if necessary (and if it is possible). In order to prevent this, set \a
+    /// allow_upgrade to `false`.
+    ///
+    /// If \a allow_upgrade is set to `false`, only two outcomes are possible:
+    ///
+    /// - the specified Realm file is already using the latest file format, and
+    ///   can be used, or
+    ///
+    /// - the specified Realm file uses a deprecated file format, resulting a
+    ///   the throwing of FileFormatUpgradeRequired.
+    ///
+    /// Calling open() on a SharedGroup instance that is already in the attached
+    /// state has undefined behavior.
     ///
     /// \param file Filesystem path to a Realm database file.
     ///
-    /// \throw util::File::AccessError If the file could not be
-    /// opened. If the reason corresponds to one of the exception
-    /// types that are derived from util::File::AccessError, the
-    /// derived exception type is thrown. Note that InvalidDatabase is
-    /// among these derived exception types.
+    /// \throw util::File::AccessError If the file could not be opened. If the
+    /// reason corresponds to one of the exception types that are derived from
+    /// util::File::AccessError, the derived exception type is thrown. Note that
+    /// InvalidDatabase is among these derived exception types.
+    ///
+    /// \throw FileFormatUpgradeRequired only if \a allow_upgrade is `false`
+    ///        and an upgrade is required.
     void open(const std::string& file, bool no_create = false,
               DurabilityLevel = durability_Full,
-              const char* encryption_key = 0);
-
-    /// \brief Almost equivalent to calling `open(repl, durability,
-    /// encryption_key)` on a default constructed instance.
-    ///
-    /// The major difference is that this constructor will automatically
-    /// upgrade the provided database's file format if it is outdated. In order
-    /// to prevent this, it is possible to set \a allow_upgrade to `false`.
-    ///
-    /// If \a allow_upgrade is set to `false`, only two outcomes are possible:
-    ///
-    /// - the designed database is at the latest version, and can be used;
-    /// - the designed database uses a deprecated file format and can not be
-    ///   used for neither read or write operations (exception thrown).
-    ///
-    /// \throw FileFormatUpgradeRequired only if \a allow_upgrade is `false`
-    ///        and an upgrade is required.
-    explicit SharedGroup(Replication& repl,
-                         DurabilityLevel durability = durability_Full,
-                         const char* encryption_key = 0, bool allow_upgrade = true);
-
-    /// Open this group in replication mode. The specified Replication
-    /// instance must remain in exixtence for as long as the
-    /// SharedGroup.
+              const char* encryption_key = 0, bool allow_file_format_upgrade = true);
+
+    /// Open this group in replication mode. The specified Replication instance
+    /// must remain in exixtence for as long as the SharedGroup.
     void open(Replication&, DurabilityLevel = durability_Full,
-              const char* encryption_key = 0);
+              const char* encryption_key = 0, bool allow_file_format_upgrade = true);
+
+    /// Close any open database, returning to the unattached state.
+    void close() REALM_NOEXCEPT;
 
     /// A SharedGroup may be created in the unattached state, and then
     /// later attached to a file with a call to open(). Calling any
@@ -551,8 +536,10 @@
     util::PlatformSpecificCondVar m_new_commit_available;
 #endif
 
-    void open(const std::string& file, bool no_create, DurabilityLevel,
-              bool is_backend, const char* encryption_key);
+    void do_open_1(const std::string& file, bool no_create, DurabilityLevel, bool is_backend,
+                   const char* encryption_key, bool allow_file_format_upgrade);
+    void do_open_2(const std::string& file, bool no_create, DurabilityLevel, bool is_backend,
+                   const char* encryption_key);
 
     // Ring buffer managment
     bool        ringbuf_is_empty() const REALM_NOEXCEPT;
@@ -606,7 +593,7 @@
 
     void do_async_commits();
 
-    void upgrade_file_format();
+    void upgrade_file_format(bool allow_file_format_upgrade);
 
     //@{
     /// See LangBindHelper.
@@ -754,17 +741,10 @@
 
 inline SharedGroup::SharedGroup(const std::string& file, bool no_create,
                                 DurabilityLevel durability, const char* encryption_key,
-                                bool allow_upgrade):
+                                bool allow_file_format_upgrade):
     m_group(Group::shared_tag())
 {
-    open(file, no_create, durability, encryption_key); // Throws
-
-    if (!allow_upgrade && m_group.file_format_upgrade_required()) {
-        close();
-        throw FileFormatUpgradeRequired();
-    }
-
-    upgrade_file_format(); // Throws
+    open(file, no_create, durability, encryption_key, allow_file_format_upgrade); // Throws
 }
 
 inline SharedGroup::SharedGroup(unattached_tag) REALM_NOEXCEPT:
@@ -773,22 +753,38 @@
 }
 
 inline SharedGroup::SharedGroup(Replication& repl, DurabilityLevel durability,
-                                const char* encryption_key, bool allow_upgrade):
+                                const char* encryption_key, bool allow_file_format_upgrade):
     m_group(Group::shared_tag())
 {
-    open(repl, durability, encryption_key); // Throws
-
-    if (!allow_upgrade && m_group.file_format_upgrade_required())
-        throw FileFormatUpgradeRequired();
-
-    upgrade_file_format(); // Throws
+    open(repl, durability, encryption_key, allow_file_format_upgrade); // Throws
 }
 
 inline void SharedGroup::open(const std::string& path, bool no_create_file,
-                              DurabilityLevel durability, const char* encryption_key)
-{
+                              DurabilityLevel durability, const char* encryption_key,
+                              bool allow_file_format_upgrade)
+{
+    // Exception safety: Since open() is called from constructors, if it throws,
+    // it must leave the file closed.
+
     bool is_backend = false;
-    open(path, no_create_file, durability, is_backend, encryption_key); // Throws
+    do_open_1(path, no_create_file, durability, is_backend, encryption_key,
+              allow_file_format_upgrade); // Throws
+}
+
+inline void SharedGroup::open(Replication& repl, DurabilityLevel durability,
+                              const char* encryption_key, bool allow_file_format_upgrade)
+{
+    // Exception safety: Since open() is called from constructors, if it throws,
+    // it must leave the file closed.
+
+    REALM_ASSERT(!is_attached());
+    std::string file = repl.get_database_path();
+    bool no_create   = false;
+    bool is_backend  = false;
+    typedef _impl::GroupFriend gf;
+    gf::set_replication(m_group, &repl);
+    do_open_1(file, no_create, durability, is_backend, encryption_key,
+              allow_file_format_upgrade); // Throws
 }
 
 inline bool SharedGroup::is_attached() const REALM_NOEXCEPT
@@ -1003,20 +999,14 @@
     m_transact_stage = transact_Reading;
 }
 
-inline void SharedGroup::upgrade_file_format()
-{
-<<<<<<< HEAD
-    // FIXME: ExceptionSafety: This function does not appear to be exception
-    // safe. For example, it can leak read locks.
+inline void SharedGroup::upgrade_file_format(bool allow_file_format_upgrade)
+{
+    // In a multithreaded scenario multiple threads may set upgrade = true, but
+    // that is ok, because the condition is later rechecked in a fully reliable
+    // way inside a transaction.
 
     // Please revisit upgrade logic when library_file_format is bumped beyond 3
     REALM_ASSERT(SlabAlloc::library_file_format == 3);
-=======
-    // Upgrade file format from 2 to 3 (no-op if already 3). In a multithreaded scenario multiple threads may set
-    // upgrade = true, but that is ok, because the calls to m_group.upgrade_file_format() is serialized, and that
-    // call returns immediately if it finds that the upgrade is already complete.
-    bool upgrade = m_group.file_format_upgrade_required();
->>>>>>> a7bfe98e
 
     // First a non-threadsafe but fast check
     int file_format = m_group.get_file_format();
@@ -1038,11 +1028,19 @@
 #endif
 #endif
 
-        begin_write();
-        // upgrade_file_format() will also check if upgrade is needed, which happens thread safely
-        // due to this write transaction
-        m_group.upgrade_file_format();
-        commit();
+        // Exception safety: It is important that m_group.set_file_format() is
+        // called only when the upgrade operation has completed successfully,
+        // otherwise then next call to SharedGroup::open() will see the wrong
+        // value.
+
+        WriteTransaction wt(*this);
+        if (m_group.get_committed_file_format() != SlabAlloc::library_file_format) {
+            if (!allow_file_format_upgrade)
+                throw FileFormatUpgradeRequired();
+            m_group.upgrade_file_format(); // Throws
+            commit(); // Throws
+            m_group.set_file_format(SlabAlloc::library_file_format);
+        }
     }
 }
 
@@ -1089,7 +1087,9 @@
         SharedGroup::DurabilityLevel durability = SharedGroup::durability_Async;
         bool is_backend = true;
         const char* encryption_key = 0;
-        sg.open(file, no_create, durability, is_backend, encryption_key); // Throws
+        bool allow_file_format_upgrade = false;
+        sg.do_open_1(file, no_create, durability, is_backend, encryption_key,
+                     allow_file_format_upgrade); // Throws
     }
 
     static int get_file_format(const SharedGroup& sg) REALM_NOEXCEPT
