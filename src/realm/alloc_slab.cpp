#include <exception>
#include <algorithm>
#include <iostream>

#ifdef REALM_SLAB_ALLOC_DEBUG
#  include <cstdlib>
#  include <map>
#endif

#include <realm/util/encrypted_file_mapping.hpp>
#include <realm/util/terminate.hpp>
#include <memory>
#include <realm/array.hpp>
#include <realm/alloc_slab.hpp>

using namespace realm;
using namespace realm::util;


namespace {

#ifdef REALM_SLAB_ALLOC_DEBUG
std::map<ref_type, void*> malloc_debug_map;
#endif

class InvalidFreeSpace: std::exception {
public:
    const char* what() const REALM_NOEXCEPT_OR_NOTHROW override
    {
        return "Free space tracking was lost due to out-of-memory";
    }
};

} // anonymous namespace


const SlabAlloc::Header SlabAlloc::empty_file_header = {
    { 0, 0 }, // top-refs
    { 'T', '-', 'D', 'B' },
    { default_file_format_version, default_file_format_version },
    0, // reserved
    0  // select bit
};

const SlabAlloc::Header SlabAlloc::streaming_header = {
    { 0xFFFFFFFFFFFFFFFFULL, 0 }, // top-refs
    { 'T', '-', 'D', 'B' },
    { default_file_format_version, default_file_format_version },
    0, // reserved
    0  // select bit
};


class SlabAlloc::ChunkRefEq {
public:
    ChunkRefEq(ref_type ref) REALM_NOEXCEPT:
        m_ref(ref)
    {
    }
    bool operator()(const Chunk& chunk) const REALM_NOEXCEPT
    {
        return chunk.ref == m_ref;
    }
private:
    ref_type m_ref;
};


class SlabAlloc::ChunkRefEndEq {
public:
    ChunkRefEndEq(ref_type ref) REALM_NOEXCEPT:
        m_ref(ref)
    {
    }
    bool operator()(const Chunk& chunk) const REALM_NOEXCEPT
    {
        return chunk.ref + chunk.size == m_ref;
    }
private:
    ref_type m_ref;
};


class SlabAlloc::SlabRefEndEq {
public:
    SlabRefEndEq(ref_type ref) REALM_NOEXCEPT:
        m_ref(ref)
    {
    }
    bool operator()(const Slab& slab) const REALM_NOEXCEPT
    {
        return slab.ref_end == m_ref;
    }
private:
    ref_type m_ref;
};


void SlabAlloc::detach() REALM_NOEXCEPT
{
    switch (m_attach_mode) {
        case attach_None:
        case attach_UsersBuffer:
            goto found;
        case attach_OwnedBuffer:
            ::free(m_data);
            goto found;
        case attach_SharedFile:
        case attach_UnsharedFile:
            File::unmap(m_data, m_baseline);
            m_file.close();
            goto found;
    }
    REALM_ASSERT(false);
  found:
    m_attach_mode = attach_None;
}


SlabAlloc::~SlabAlloc() REALM_NOEXCEPT
{
#ifdef REALM_DEBUG
    if (is_attached()) {
        // A shared group does not guarantee that all space is free
        if (m_attach_mode != attach_SharedFile) {
            // No point inchecking if free space info is invalid
            if (m_free_space_state != free_space_Invalid) {
                if (!is_all_free()) {
                    print();
#  ifndef REALM_SLAB_ALLOC_DEBUG
                    std::cerr << "To get the stack-traces of the corresponding allocations,"
                        "first compile with REALM_SLAB_ALLOC_DEBUG defined,"
                        "then run under Valgrind with --leak-check=full\n";
                    REALM_TERMINATE("SlabAlloc detected a leak");
#  endif
                }
            }
        }
    }
#endif

    // Release all allocated memory
    for (size_t i = 0; i < m_slabs.size(); ++i)
        delete[] m_slabs[i].addr;

    if (is_attached())
        detach();
}


MemRef SlabAlloc::do_alloc(size_t size)
{
    REALM_ASSERT_DEBUG(0 < size);
    REALM_ASSERT_DEBUG((size & 0x7) == 0); // only allow sizes that are multiples of 8
    REALM_ASSERT_DEBUG(is_attached());

    // If we failed to correctly record free space, new allocations cannot be
    // carried out until the free space record is reset.
    if (m_free_space_state == free_space_Invalid)
        throw InvalidFreeSpace();
    m_free_space_state = free_space_Dirty;

    // Do we have a free space we can reuse?
    {
        typedef chunks::reverse_iterator iter;
        iter rend = m_free_space.rend();
        for (iter i = m_free_space.rbegin(); i != rend; ++i) {
            if (size <= i->size) {
                ref_type ref = i->ref;
                size_t rest = i->size - size;

                // Update free list
                if (rest == 0) {
                    // Erase by "move last over"
                    *i = m_free_space.back();
                    m_free_space.pop_back();
                }
                else {
                    i->size = rest;
                    i->ref += size;
                }

#ifdef REALM_DEBUG
                if (m_debug_out)
                    std::cerr << "Alloc ref: " << ref << " size: " << size << "\n";
#endif

                char* addr = translate(ref);
#ifdef REALM_ENABLE_ALLOC_SET_ZERO
                std::fill(addr, addr+size, 0);
#endif
#ifdef REALM_SLAB_ALLOC_DEBUG
                malloc_debug_map[ref] = malloc(1);
#endif
                return MemRef(addr, ref);
            }
        }
    }

    // Else, allocate new slab
    size_t new_size = ((size-1) | 255) + 1; // Round up to nearest multiple of 256
    ref_type ref;
    if (m_slabs.empty()) {
        ref = m_baseline;
    }
    else {
        ref_type curr_ref_end = to_size_t(m_slabs.back().ref_end);
        // Make it at least as big as twice the previous slab
        ref_type prev_ref_end = m_slabs.size() == 1 ? m_baseline :
            to_size_t(m_slabs[m_slabs.size()-2].ref_end);
        size_t min_size = 2 * (curr_ref_end - prev_ref_end);
        if (new_size < min_size)
            new_size = min_size;
        ref = curr_ref_end;
    }
    REALM_ASSERT_DEBUG(0 < new_size);
    std::unique_ptr<char[]> mem(new char[new_size]); // Throws
    std::fill(mem.get(), mem.get()+new_size, 0);

    // Add to list of slabs
    Slab slab;
    slab.addr = mem.get();
    slab.ref_end = ref + new_size;
    m_slabs.push_back(slab); // Throws
    mem.release();

    // Update free list
    size_t unused = new_size - size;
    if (0 < unused) {
        Chunk chunk;
        chunk.ref = ref + size;
        chunk.size = unused;
        m_free_space.push_back(chunk); // Throws
    }

#ifdef REALM_DEBUG
    if (m_debug_out)
        std::cerr << "Alloc ref: " << ref << " size: " << size << "\n";
#endif

#ifdef REALM_ENABLE_ALLOC_SET_ZERO
    std::fill(slab.addr, slab.addr+size, 0);
#endif
#ifdef REALM_SLAB_ALLOC_DEBUG
    malloc_debug_map[ref] = malloc(1);
#endif

    return MemRef(slab.addr, ref);
}


void SlabAlloc::do_free(ref_type ref, const char* addr) REALM_NOEXCEPT
{
    REALM_ASSERT_3(translate(ref), ==, addr);

    // Free space in read only segment is tracked separately
    bool read_only = is_read_only(ref);
    chunks& free_space = read_only ? m_free_read_only : m_free_space;

#ifdef REALM_SLAB_ALLOC_DEBUG
    free(malloc_debug_map[ref]);
#endif

    // Get size from segment
    size_t size = read_only ? Array::get_byte_size_from_header(addr) :
        Array::get_capacity_from_header(addr);
    ref_type ref_end = ref + size;

#ifdef REALM_DEBUG
    if (m_debug_out)
        std::cerr << "Free ref: " << ref << " size: " << size << "\n";
#endif

    if (m_free_space_state == free_space_Invalid)
        return;

    // Mutable memory cannot be freed unless it has first been allocated, and
    // any allocation puts free space tracking into the "dirty" state.
    REALM_ASSERT_3(read_only, ||, m_free_space_state == free_space_Dirty);

    m_free_space_state = free_space_Dirty;

    // Check if we can merge with adjacent succeeding free block
    typedef chunks::iterator iter;
    iter merged_with = free_space.end();
    {
        iter i = find_if(free_space.begin(), free_space.end(), ChunkRefEq(ref_end));
        if (i != free_space.end()) {
            // No consolidation over slab borders
            if (find_if(m_slabs.begin(), m_slabs.end(), SlabRefEndEq(ref_end)) == m_slabs.end()) {
                i->ref = ref;
                i->size += size;
                merged_with = i;
            }
        }
    }

    // Check if we can merge with adjacent preceeding free block (not if that
    // would cross slab boundary)
    if (find_if(m_slabs.begin(), m_slabs.end(), SlabRefEndEq(ref)) == m_slabs.end()) {
        typedef chunks::iterator iter;
        iter i = find_if(free_space.begin(), free_space.end(), ChunkRefEndEq(ref));
        if (i != free_space.end()) {
            if (merged_with != free_space.end()) {
                i->size += merged_with->size;
                // Erase by "move last over"
                *merged_with = free_space.back();
                free_space.pop_back();
            }
            else {
                i->size += size;
            }
            return;
        }
    }

    // Else just add to freelist
    if (merged_with == free_space.end()) {
        try {
            Chunk chunk;
            chunk.ref  = ref;
            chunk.size = size;
            free_space.push_back(chunk); // Throws
        }
        catch (...) {
            m_free_space_state = free_space_Invalid;
        }
    }
}


MemRef SlabAlloc::do_realloc(size_t ref, const char* addr, size_t old_size, size_t new_size)
{
    REALM_ASSERT_DEBUG(translate(ref) == addr);
    REALM_ASSERT_DEBUG(0 < new_size);
    REALM_ASSERT_DEBUG((new_size & 0x7) == 0); // only allow sizes that are multiples of 8

    // FIXME: Check if we can extend current space. In that case, remember to
    // check whether m_free_space_state == free_state_Invalid. Also remember to
    // fill with zero if REALM_ENABLE_ALLOC_SET_ZERO is defined.

    // Allocate new space
    MemRef new_mem = do_alloc(new_size); // Throws

    // Copy existing segment
    char* new_addr = new_mem.m_addr;
    std::copy(addr, addr+old_size, new_addr);

    // Add old segment to freelist
    do_free(ref, addr);

#ifdef REALM_DEBUG
    if (m_debug_out) {
        std::cerr << "Realloc orig_ref: " << ref << " old_size: " << old_size << " "
            "new_ref: " << new_mem.m_ref << " new_size: " << new_size << "\n";
    }
#endif // REALM_DEBUG

    return new_mem;
}

char* SlabAlloc::do_translate(ref_type ref) const REALM_NOEXCEPT
{
    REALM_ASSERT_DEBUG(is_attached());

    if (ref < m_baseline)
        return m_data + ref;

    typedef slabs::const_iterator iter;
    iter i = upper_bound(m_slabs.begin(), m_slabs.end(), ref, &ref_less_than_slab_ref_end);
    REALM_ASSERT_DEBUG(i != m_slabs.end());

    ref_type slab_ref = i == m_slabs.begin() ? m_baseline : (i-1)->ref_end;
    return i->addr + (ref - slab_ref);
}

unsigned char SlabAlloc::get_committed_file_format() const
{
    Header* header = reinterpret_cast<Header*>(m_data);
    int select_field = header->m_flags & SlabAlloc::flags_SelectBit;
    unsigned char file_format_version = header->m_file_format_version[select_field];
    return file_format_version;
}

ref_type SlabAlloc::attach_file(const std::string& path, bool is_shared, bool read_only,
                                bool no_create, bool skip_validate,
                                const char* encryption_key, bool server_sync_mode)
{
    // ExceptionSafety: If this function throws, it must leave the allocator in
    // the detached state.

    REALM_ASSERT(!is_attached());

    // When 'read_only' is true, this function will throw InvalidDatabase if the
    // file exists already but is empty. This can happen if another process is
    // currently creating it. Note however, that it is only legal for multiple
    // processes to access a database file concurrently if it is done via a
    // SharedGroup, and in that case 'read_only' can never be true.
    REALM_ASSERT(!(is_shared && read_only));
    static_cast<void>(is_shared);

    using namespace realm::util;
    File::AccessMode access = read_only ? File::access_ReadOnly : File::access_ReadWrite;
    File::CreateMode create = read_only || no_create ? File::create_Never : File::create_Auto;
    m_file.open(path.c_str(), access, create, 0); // Throws
    if (encryption_key)
        m_file.set_encryption_key(encryption_key);
    File::CloseGuard fcg(m_file);

    size_t initial_size = 4 * 1024; // 4 KiB

    ref_type top_ref = 0;

    // The size of a database file must not exceed what can be encoded in
    // std::size_t.
    size_t size;
    bool did_create = false;
    if (REALM_UNLIKELY(int_cast_with_overflow_detect(m_file.get_size(), size)))
        throw InvalidDatabase("Realm file too large");

    // FIXME: This initialization procedure does not provide sufficient
    // robustness given that processes may be abruptly terminated at any point
    // in time. In unshared mode, we must be able to reliably detect any invalid
    // file as long as its invalidity is due to a terminated serialization
    // process (e.g. due to a power failure). In shared mode we can guarantee
    // that if the database file was ever valid, then it will remain valid,
    // however, there is no way we can ensure that initialization of an empty
    // database file succeeds. Thus, in shared mode we must be able to reliably
    // distiguish between three cases when opening a database file: A) It was
    // never properly initialized. In this case we should simply reinitialize
    // it. B) It looks corrupt. In this case we throw an exception. C) It looks
    // good. In this case we proceede as normal.
    if (size == 0) {
        did_create = true;
        if (REALM_UNLIKELY(read_only))
            throw InvalidDatabase("Read-only access to empty Realm file");

        const char* data = reinterpret_cast<const char*>(&empty_file_header);
        m_file.write(data, sizeof empty_file_header); // Throws

        // Pre-alloc initial space
        m_file.prealloc(0, initial_size); // Throws
        bool disable_sync = get_disable_sync_to_disk();
        if (!disable_sync)
            m_file.sync(); // Throws
        size = initial_size;
    }

    try {
        File::Map<char> map(m_file, File::access_ReadOnly, size); // Throws

        m_file_on_streaming_form = false; // May be updated by validate_buffer()
        if (!skip_validate) {
            // Verify the data structures
            validate_buffer(map.get_addr(), size, top_ref); // Throws
        }

        Header* header;

        if (did_create) {
            File::Map<Header> writable_map(m_file, File::access_ReadWrite, sizeof (Header)); // Throws
            header = writable_map.get_addr();
            header->m_flags |= server_sync_mode ? flags_ServerSyncMode : 0x0;
            header = reinterpret_cast<Header*>(map.get_addr());
            REALM_ASSERT(server_sync_mode == ((header->m_flags & flags_ServerSyncMode) != 0));
        }
        else {
            header = reinterpret_cast<Header*>(map.get_addr());
            bool stored_server_sync_mode = (header->m_flags & flags_ServerSyncMode) != 0;
            if (server_sync_mode &&  !stored_server_sync_mode)
                throw InvalidDatabase("Specified Realm file was not created with support for "
                                      "client/server synchronization");
            if (!server_sync_mode &&  stored_server_sync_mode)
                throw InvalidDatabase("Specified Realm file requires support for client/server "
                                      "synchronization");
        }

        int select_field = header->m_flags;
        select_field = select_field & SlabAlloc::flags_SelectBit;
        m_initial_file_format_version = header->m_file_format_version[select_field];

        m_data        = map.release();
        m_baseline    = size;
        m_attach_mode = is_shared ? attach_SharedFile : attach_UnsharedFile;

        // Below this point (assignment to `m_attach_mode`), nothing must throw.
    }
    catch (DecryptionFailed) {
        throw InvalidDatabase("Realm file decryption failed");
    }

    // make sure that any call to begin_read cause any slab to be placed in free lists correctly
    m_free_space_state = free_space_Invalid;

    fcg.release(); // Do not close
    return top_ref;
}

<<<<<<< HEAD
=======
unsigned char SlabAlloc::get_file_format() const
{
    return m_file_format_version;
}

unsigned char SlabAlloc::get_committed_file_format() const
{
    Header* header = reinterpret_cast<Header*>(m_data);
    int select_field = header->m_flags & SlabAlloc::flags_SelectBit;
    unsigned char file_format_version = header->m_file_format_version[select_field];
    return file_format_version;
}

void SlabAlloc::set_file_format(unsigned char version) 
{
    m_file_format_version = version;
}

>>>>>>> f63d22f3
ref_type SlabAlloc::attach_buffer(char* data, size_t size)
{
    // ExceptionSafety: If this function throws, it must leave the allocator in
    // the detached state.

    REALM_ASSERT(!is_attached());

    // Verify the data structures
    m_file_on_streaming_form = false; // May be updated by validate_buffer()
    ref_type top_ref;
    validate_buffer(data, size, top_ref); // Throws

    m_data        = data;
    m_baseline    = size;
    m_attach_mode = attach_UsersBuffer;

    // Below this point (assignment to `m_attach_mode`), nothing must throw.

    return top_ref;
}


void SlabAlloc::attach_empty()
{
    // ExceptionSafety: If this function throws, it must leave the allocator in
    // the detached state.

    REALM_ASSERT(!is_attached());

    m_attach_mode = attach_OwnedBuffer;
    m_data = nullptr; // Empty buffer

    // Below this point (assignment to `m_attach_mode`), nothing must throw.

    // No ref must ever be less that the header size, so we will use that as the
    // baseline here.
    m_baseline = sizeof (Header);
}

void SlabAlloc::validate_buffer(const char* data, size_t size, ref_type& top_ref)
{
    // Verify that size is sane and 8-byte aligned
    if (REALM_UNLIKELY(size < sizeof (Header) || size % 8 != 0))
        throw InvalidDatabase("Realm file has bad size");

    // File header is 24 bytes, composed of three 64-bit
    // blocks. The two first being top_refs (only one valid
    // at a time) and the last being the info block.
    const char* file_header = data;

    // First four bytes of info block is file format id
    if (REALM_UNLIKELY(!(file_header[16] == 'T' &&
                         file_header[17] == '-' &&
                         file_header[18] == 'D' &&
                         file_header[19] == 'B')))
        throw InvalidDatabase("Not a Realm file");

    // Last bit in info block indicates which top_ref block is valid
    int valid_part = file_header[16 + 7] & 0x1;

    // FIXME: How can it be that we allow the file format version to be anything
    // less than, or qual to default_file_format_version? As far as I can see,
    // core is not prepared to handle file format version 1. See
    // https://github.com/realm/realm-core/issues/975.

    // Byte 4 and 5 (depending on valid_part) in the info block is version
    int version = static_cast<unsigned char>(file_header[16 + 4 + valid_part]);
    if (REALM_UNLIKELY(version > default_file_format_version))
        throw InvalidDatabase("Unsupported Realm file format version");

    // Top_ref should always point within buffer
    const uint64_t* top_refs = reinterpret_cast<const uint64_t*>(data);
    uint_fast64_t ref = top_refs[valid_part];
    if (valid_part == 0 && ref == 0xFFFFFFFFFFFFFFFFULL) {
        if (REALM_UNLIKELY(size < sizeof (Header) + sizeof (StreamingFooter)))
            throw InvalidDatabase("Realm file in streaming form has bad size");
        const StreamingFooter* footer = reinterpret_cast<const StreamingFooter*>(data+size) - 1;
        ref = footer->m_top_ref;
        if (REALM_UNLIKELY(footer->m_magic_cookie != footer_magic_cookie))
            throw InvalidDatabase("Bad Realm file header (#1)");
        m_file_on_streaming_form = true;
    }
    if (REALM_UNLIKELY(ref % 8 != 0))
        throw InvalidDatabase("Bad Realm file header (#2)");
    if (REALM_UNLIKELY(ref >= size))
        throw InvalidDatabase("Bad Realm file header (#3)");

    top_ref = ref_type(ref);
}


void SlabAlloc::do_prepare_for_update(char* mutable_data, util::File::Map<char>& mapping)
{
    REALM_ASSERT(m_file_on_streaming_form);
    Header* header = reinterpret_cast<Header*>(mutable_data);

    // Don't compare file format version fields as they are allowed to differ.
    // Also don't compare reserved fields (todo, is it correct to ignore?)
    REALM_ASSERT_3(header->m_flags, == , streaming_header.m_flags);
    REALM_ASSERT_3(header->m_mnemonic[0], == , streaming_header.m_mnemonic[0]);
    REALM_ASSERT_3(header->m_mnemonic[1], == , streaming_header.m_mnemonic[1]);
    REALM_ASSERT_3(header->m_mnemonic[2], == , streaming_header.m_mnemonic[2]);
    REALM_ASSERT_3(header->m_mnemonic[3], == , streaming_header.m_mnemonic[3]);
    REALM_ASSERT_3(header->m_top_ref[0], == , streaming_header.m_top_ref[0]);
    REALM_ASSERT_3(header->m_top_ref[1], == , streaming_header.m_top_ref[1]);

    StreamingFooter* footer = reinterpret_cast<StreamingFooter*>(mutable_data+m_baseline) - 1;
    REALM_ASSERT_3(footer->m_magic_cookie, ==, footer_magic_cookie);
    header->m_top_ref[1] = footer->m_top_ref;
    bool disable_sync = get_disable_sync_to_disk();
    if (!disable_sync)
        mapping.sync();
    header->m_flags |= flags_SelectBit; // keep bit 1 used for server sync mode unchanged
    m_file_on_streaming_form = false;
}


size_t SlabAlloc::get_total_size() const REALM_NOEXCEPT
{
    return m_slabs.empty() ? m_baseline : m_slabs.back().ref_end;
}


void SlabAlloc::reset_free_space_tracking()
{
    if (m_free_space_state == free_space_Clean)
        return;

    // Free all scratch space (done after all data has
    // been commited to persistent space)
    m_free_read_only.clear();
    m_free_space.clear();

    // Rebuild free list to include all slabs
    Chunk chunk;
    chunk.ref = m_baseline;
    typedef slabs::const_iterator iter;
    iter end = m_slabs.end();
    for (iter i = m_slabs.begin(); i != end; ++i) {
        chunk.size = i->ref_end - chunk.ref;
        m_free_space.push_back(chunk); // Throws
        chunk.ref = i->ref_end;
    }

    REALM_ASSERT_DEBUG(is_all_free());

    m_free_space_state = free_space_Clean;
}


bool SlabAlloc::remap(size_t file_size)
{
    REALM_ASSERT_DEBUG(file_size % 8 == 0); // 8-byte alignment required
    REALM_ASSERT_DEBUG(m_attach_mode == attach_SharedFile || m_attach_mode == attach_UnsharedFile);
    REALM_ASSERT_DEBUG(m_free_space_state == free_space_Clean);
    REALM_ASSERT_DEBUG(m_baseline <= file_size);

    void* addr = m_file.remap(m_data, m_baseline, File::access_ReadOnly, file_size);
    bool addr_changed = addr != m_data;

    m_data = static_cast<char*>(addr);
    m_baseline = file_size;

    // Rebase slabs and free list (assumes exactly one entry in m_free_space for
    // each entire slab in m_slabs)
    size_t slab_ref = file_size;
    size_t n = m_free_space.size();
    REALM_ASSERT_DEBUG(m_slabs.size() == n);
    for (size_t i = 0; i < n; ++i) {
        Chunk& free_chunk = m_free_space[i];
        free_chunk.ref = slab_ref;
        ref_type slab_ref_end = slab_ref + free_chunk.size;
        m_slabs[i].ref_end = slab_ref_end;
        slab_ref = slab_ref_end;
    }

    return addr_changed;
}

const SlabAlloc::chunks& SlabAlloc::get_free_read_only() const
{
    if (m_free_space_state == free_space_Invalid)
        throw InvalidFreeSpace();
    return m_free_read_only;
}


#ifdef REALM_DEBUG

bool SlabAlloc::is_all_free() const
{
    if (m_free_space.size() != m_slabs.size())
        return false;

    // Verify that free space matches slabs
    ref_type slab_ref = m_baseline;
    typedef slabs::const_iterator iter;
    iter end = m_slabs.end();
    for (iter slab = m_slabs.begin(); slab != end; ++slab) {
        size_t slab_size = slab->ref_end - slab_ref;
        chunks::const_iterator chunk =
            find_if(m_free_space.begin(), m_free_space.end(), ChunkRefEq(slab_ref));
        if (chunk == m_free_space.end())
            return false;
        if (slab_size != chunk->size)
            return false;
        slab_ref = slab->ref_end;
    }
    return true;
}


void SlabAlloc::Verify() const
{
    // Make sure that all free blocks fit within a slab
    typedef chunks::const_iterator iter;
    iter end = m_free_space.end();
    for (iter chunk = m_free_space.begin(); chunk != end; ++chunk) {
        slabs::const_iterator slab =
            upper_bound(m_slabs.begin(), m_slabs.end(), chunk->ref, &ref_less_than_slab_ref_end);
        REALM_ASSERT(slab != m_slabs.end());

        ref_type slab_ref_end = slab->ref_end;
        ref_type chunk_ref_end = chunk->ref + chunk->size;
        REALM_ASSERT_3(chunk_ref_end, <=, slab_ref_end);
    }
}


void SlabAlloc::print() const
{
    size_t allocated_for_slabs = m_slabs.empty() ? 0 : m_slabs.back().ref_end - m_baseline;

    size_t free = 0;
    for (size_t i = 0; i < m_free_space.size(); ++i)
        free += m_free_space[i].size;

    size_t allocated = allocated_for_slabs - free;
    std::cout << "Attached: " << (m_data ? m_baseline : 0) << " Allocated: " << allocated << "\n";

    if (!m_slabs.empty()) {
        std::cout << "Slabs: ";
        ref_type first_ref = m_baseline;
        typedef slabs::const_iterator iter;
        for (iter i = m_slabs.begin(); i != m_slabs.end(); ++i) {
            if (i != m_slabs.begin())
                std::cout << ", ";
            ref_type last_ref = i->ref_end - 1;
            size_t size = i->ref_end - first_ref;
            void* addr = i->addr;
            std::cout << "("<<first_ref<<"->"<<last_ref<<", size="<<size<<", addr="<<addr<<")";
            first_ref = i->ref_end;
        }
        std::cout << "\n";
    }
    if (!m_free_space.empty()) {
        std::cout << "FreeSpace: ";
        typedef chunks::const_iterator iter;
        for (iter i = m_free_space.begin(); i != m_free_space.end(); ++i) {
            if (i != m_free_space.begin())
                std::cout << ", ";
            ref_type last_ref = i->ref + i->size - 1;
            std::cout << "("<<i->ref<<"->"<<last_ref<<", size="<<i->size<<")";
        }
        std::cout << "\n";
    }
    if (!m_free_read_only.empty()) {
        std::cout << "FreeSpace (ro): ";
        typedef chunks::const_iterator iter;
        for (iter i = m_free_read_only.begin(); i != m_free_read_only.end(); ++i) {
            if (i != m_free_read_only.begin())
                std::cout << ", ";
            ref_type last_ref = i->ref + i->size - 1;
            std::cout << "("<<i->ref<<"->"<<last_ref<<", size="<<i->size<<")";
        }
        std::cout << "\n";
    }
    std::cout << std::flush;
}

#endif // REALM_DEBUG<|MERGE_RESOLUTION|>--- conflicted
+++ resolved
@@ -374,12 +374,12 @@
     return i->addr + (ref - slab_ref);
 }
 
-unsigned char SlabAlloc::get_committed_file_format() const
-{
-    Header* header = reinterpret_cast<Header*>(m_data);
-    int select_field = header->m_flags & SlabAlloc::flags_SelectBit;
-    unsigned char file_format_version = header->m_file_format_version[select_field];
-    return file_format_version;
+unsigned char SlabAlloc::get_committed_file_format() const
+{
+    Header* header = reinterpret_cast<Header*>(m_data);
+    int select_field = header->m_flags & SlabAlloc::flags_SelectBit;
+    unsigned char file_format_version = header->m_file_format_version[select_field];
+    return file_format_version;
 }
 
 ref_type SlabAlloc::attach_file(const std::string& path, bool is_shared, bool read_only,
@@ -496,13 +496,6 @@
     return top_ref;
 }
 
-<<<<<<< HEAD
-=======
-unsigned char SlabAlloc::get_file_format() const
-{
-    return m_file_format_version;
-}
-
 unsigned char SlabAlloc::get_committed_file_format() const
 {
     Header* header = reinterpret_cast<Header*>(m_data);
@@ -516,7 +509,6 @@
     m_file_format_version = version;
 }
 
->>>>>>> f63d22f3
 ref_type SlabAlloc::attach_buffer(char* data, size_t size)
 {
     // ExceptionSafety: If this function throws, it must leave the allocator in
